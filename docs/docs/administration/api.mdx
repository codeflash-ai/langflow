import useBaseUrl from "@docusaurus/useBaseUrl";
import ZoomableImage from "/src/theme/ZoomableImage.js";
import Admonition from "@theme/Admonition";

# API Keys

Langflow provides an API key functionality that allows users to access their individual components and flows without traditional login authentication. The API key is a user-specific token that can be included in the request header or query parameter to authenticate API calls. This documentation outlines how to generate, use, and manage API keys in Langflow.

<Admonition type="warning">
<<<<<<< HEAD
  This feature requires the LANGFLOW_AUTO_LOGIN environment variable to be set
  to False. The default user and password are set using the LANGFLOW_SUPERUSER
  and LANGFLOW_SUPERUSER_PASSWORD environment variables. The default values are
  langflow and langflow, respectively.
=======
  The default user and password are set using the LANGFLOW_SUPERUSER and
  LANGFLOW_SUPERUSER_PASSWORD environment variables.

The default values are
langflow and langflow, respectively.

>>>>>>> 86af0e35
</Admonition>

## Generating an API Key

### Through Langflow UI

<ZoomableImage
  alt="Docusaurus themed image"
  sources={{
    light: useBaseUrl("img/api-key.png"),
    dark: useBaseUrl("img/api-key.png"),
  }}
  style={{ width: "50%", maxWidth: "600px", margin: "0 auto" }}
/>

1. Click on the "API Key" icon.
2. Click on "Create new secret key".
3. Give it an optional name.
4. Click on "Create secret key".
5. Copy the API key and store it in a secure location.

## Using the API Key

### Using the `x-api-key` Header

Include the `x-api-key` in the HTTP header when making API requests:

```bash
curl -X POST \
  http://localhost:3000/api/v1/run/<your_flow_id> \
  -H 'Content-Type: application/json'\
  -H 'x-api-key: <your api key>'\
  -d '{"inputs": {"text":""}, "tweaks": {}}'
```

With Python using `requests`:

```python
import requests
from typing import Optional

BASE_API_URL = "http://localhost:3001/api/v1/process"
FLOW_ID = "4441b773-0724-434e-9cee-19d995d8f2df"
# You can tweak the flow by adding a tweaks dictionary
# e.g {"OpenAI-XXXXX": {"model_name": "gpt-4"}}
TWEAKS = {}

def run_flow(inputs: dict,
            flow_id: str,
            tweaks: Optional[dict] = None,
            apiKey: Optional[str] = None) -> dict:
    """
    Run a flow with a given message and optional tweaks.

    :param message: The message to send to the flow
    :param flow_id: The ID of the flow to run
    :param tweaks: Optional tweaks to customize the flow
    :return: The JSON response from the flow
    """
    api_url = f"{BASE_API_URL}/{flow_id}"

    payload = {"inputs": inputs}
    headers = {}

    if tweaks:
        payload["tweaks"] = tweaks
    if apiKey:
        headers = {"x-api-key": apiKey}

    response = requests.post(api_url, json=payload, headers=headers)
    return response.json()

# Setup any tweaks you want to apply to the flow
inputs = {"text":""}
api_key = "<your api key>"
print(run_flow(inputs, flow_id=FLOW_ID, tweaks=TWEAKS, apiKey=api_key))
```

### Using the Query Parameter

Include the API key as a query parameter in the URL:

```bash
curl -X POST \
  http://localhost:3000/api/v1/process/<your_flow_id>?x-api-key=<your_api_key> \
  -H 'Content-Type: application/json'\
  -d '{"inputs": {"text":""}, "tweaks": {}}'
```

Or with Python:

```python
import requests

BASE_API_URL = "http://localhost:3001/api/v1/process"
FLOW_ID = "4441b773-0724-434e-9cee-19d995d8f2df"
# You can tweak the flow by adding a tweaks dictionary
# e.g {"OpenAI-XXXXX": {"model_name": "gpt-4"}}
TWEAKS = {}

def run_flow(inputs: dict,
            flow_id: str,
            tweaks: Optional[dict] = None,
            apiKey: Optional[str] = None) -> dict:
    """
    Run a flow with a given message and optional tweaks.

    :param message: The message to send to the flow
    :param flow_id: The ID of the flow to run
    :param tweaks: Optional tweaks to customize the flow
    :return: The JSON response from the flow
    """
    api_url = f"{BASE_API_URL}/{flow_id}"

    payload = {"inputs": inputs}
    headers = {}

    if tweaks:
        payload["tweaks"] = tweaks
    if apiKey:
        api_url += f"?x-api-key={apiKey}"

    response = requests.post(api_url, json=payload, headers=headers)
    return response.json()

# Setup any tweaks you want to apply to the flow
inputs = {"text":""}
api_key = "<your api key>"
print(run_flow(inputs, flow_id=FLOW_ID, tweaks=TWEAKS, apiKey=api_key))
```

## Security Considerations

- **Visibility**: For security reasons, the API key cannot be retrieved again through the UI.
- **Scope**: The key allows access only to the flows and components of the specific user to whom it was issued.

## Revoking an API Key

To revoke an API key, delete it from the UI. This action immediately invalidates the key and prevents it from being used again.<|MERGE_RESOLUTION|>--- conflicted
+++ resolved
@@ -7,19 +7,12 @@
 Langflow provides an API key functionality that allows users to access their individual components and flows without traditional login authentication. The API key is a user-specific token that can be included in the request header or query parameter to authenticate API calls. This documentation outlines how to generate, use, and manage API keys in Langflow.
 
 <Admonition type="warning">
-<<<<<<< HEAD
-  This feature requires the LANGFLOW_AUTO_LOGIN environment variable to be set
-  to False. The default user and password are set using the LANGFLOW_SUPERUSER
-  and LANGFLOW_SUPERUSER_PASSWORD environment variables. The default values are
-  langflow and langflow, respectively.
-=======
   The default user and password are set using the LANGFLOW_SUPERUSER and
   LANGFLOW_SUPERUSER_PASSWORD environment variables.
 
 The default values are
 langflow and langflow, respectively.
 
->>>>>>> 86af0e35
 </Admonition>
 
 ## Generating an API Key
