--- conflicted
+++ resolved
@@ -5,13 +5,8 @@
   useEffect,
   useState,
 } from "react";
-<<<<<<< HEAD
 import { Node, ReactFlowInstance } from "reactflow";
-import { getAll } from "../controllers/API";
-=======
-import { Node } from "reactflow";
 import { getAll, getHealth } from "../controllers/API";
->>>>>>> 60b9f01c
 import { APIKindType } from "../types/api";
 import { typesContextType } from "../types/typesContext";
 import { alertContext } from "./alertContext";
@@ -44,14 +39,6 @@
   const { setLoading } = useContext(alertContext);
 
   useEffect(() => {
-<<<<<<< HEAD
-    let delay = 1000; // Start delay of 1 second
-    let intervalId: NodeJS.Timer;
-    let retryCount = 0; // Count of retry attempts
-    const maxRetryCount = 5; // Max retry attempts
-
-=======
->>>>>>> 60b9f01c
     // We will keep a flag to handle the case where the component is unmounted before the API call resolves.
     let isMounted = true;
 
@@ -89,11 +76,6 @@
               }, {})
           );
         }
-<<<<<<< HEAD
-        // Clear the interval if successful.
-        clearInterval(intervalId!);
-=======
->>>>>>> 60b9f01c
       } catch (error) {
         console.error("An error has occurred while fetching types.");
         await getHealth().catch((e) => {
@@ -102,18 +84,7 @@
       }
     }
 
-<<<<<<< HEAD
-    // Start the initial interval.
-    intervalId = setInterval(getTypes, delay);
-    return () => {
-      // This will clear the interval when the component unmounts, or when the dependencies of the useEffect hook change.
-      clearInterval(intervalId!);
-      // Indicate that the component has been unmounted.
-      isMounted = false;
-    };
-=======
     getTypes();
->>>>>>> 60b9f01c
   }, []);
 
   function deleteNode(idx: string) {
