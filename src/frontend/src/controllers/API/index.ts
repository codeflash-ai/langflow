--- conflicted
+++ resolved
@@ -965,10 +965,7 @@
   flowId: string,
   vertexId: string,
   input_value: string,
-<<<<<<< HEAD
-=======
-  files?: string[]
->>>>>>> d7fef29f
+  files?: string[],
 ): Promise<AxiosResponse<VertexBuildTypeAPI>> {
   // input_value is optional and is a query parameter
   const data = { inputs: { input_value: input_value ?? "" } };
@@ -977,11 +974,7 @@
   }
   return await api.post(
     `${BASE_URL_API}build/${flowId}/vertices/${vertexId}`,
-<<<<<<< HEAD
-    input_value ? { inputs: { input_value: input_value } } : undefined,
-=======
-    data
->>>>>>> d7fef29f
+    data,
   );
 }
 
@@ -1066,15 +1059,10 @@
 
 export async function getMessagesTable(
   mode: "intersection" | "union",
-<<<<<<< HEAD
-  params = {},
-): Promise<{ rows: Array<object>; columns: Array<ColDef | ColGroupDef> }> {
-=======
   id?: string,
   excludedFields?: string[],
-  params = {}
+  params = {},
 ): Promise<{ rows: Array<Message>; columns: Array<ColDef | ColGroupDef> }> {
->>>>>>> d7fef29f
   const config = {};
   if (id) {
     config["params"] = { flow_id: id };
