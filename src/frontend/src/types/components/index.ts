--- conflicted
+++ resolved
@@ -170,7 +170,6 @@
   iconColor?: string;
 };
 
-<<<<<<< HEAD
 export type InputProps = {
   name: string | null;
   description: string | null;
@@ -200,8 +199,7 @@
 
 export type ContentProps = { children: ReactNode };
 export type HeaderProps = { children: ReactNode; description: string };
-=======
+
 export interface languageMap {
   [key: string]: string | undefined;
-}
->>>>>>> d5577c78
+}