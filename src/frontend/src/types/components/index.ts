--- conflicted
+++ resolved
@@ -524,15 +524,7 @@
   chat: ChatMessageType;
   lockChat: boolean;
   lastMessage: boolean;
-<<<<<<< HEAD
-  updateChat?: (
-    chat: ChatMessageType,
-    message: string,
-    stream_url: string | null
-  ) => void;
-=======
   updateChat: (chat: ChatMessageType, message: string, stream_url: string) => void;
->>>>>>> e6b1d7a2
 };
 
 export type formModalPropsType = {
