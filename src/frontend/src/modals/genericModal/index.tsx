import { useContext, useEffect, useRef, useState } from "react";
import SanitizedHTMLWrapper from "../../components/SanitizedHTMLWrapper";
import ShadTooltip from "../../components/ShadTooltipComponent";
import IconComponent from "../../components/genericIconComponent";
import { Badge } from "../../components/ui/badge";
import { Button } from "../../components/ui/button";
import { Textarea } from "../../components/ui/textarea";
import {
  INVALID_CHARACTERS,
  MAX_WORDS_HIGHLIGHT,
  PROMPT_DIALOG_SUBTITLE,
  TEXT_DIALOG_SUBTITLE,
  regexHighlight,
} from "../../constants/constants";
import { TypeModal } from "../../constants/enums";
import { alertContext } from "../../contexts/alertContext";
import { postValidatePrompt } from "../../controllers/API";
<<<<<<< HEAD
import { APIClassType } from "../../types/api";
import { handleKeyDown } from "../../utils/reactflowUtils";
=======
import { genericModalPropsType } from "../../types/components";
>>>>>>> 2a4668d9
import {
  classNames,
  getRandomKeyByssmm,
  varHighlightHTML,
} from "../../utils/utils";
import BaseModal from "../baseModal";

export default function GenericModal({
  field_name = "",
  value,
  setValue,
  buttonText,
  modalTitle,
  type,
  nodeClass,
  setNodeClass,
  children,
}: genericModalPropsType): JSX.Element {
  const [myButtonText] = useState(buttonText);
  const [myModalTitle] = useState(modalTitle);
  const [myModalType] = useState(type);
  const [inputValue, setInputValue] = useState(value);
  const [isEdit, setIsEdit] = useState(true);
  const [wordsHighlight, setWordsHighlight] = useState<string[]>([]);
  const { setErrorData, setSuccessData, setNoticeData } =
    useContext(alertContext);
  const ref = useRef();
  const divRef = useRef(null);
  const divRefPrompt = useRef(null);

  function checkVariables(valueToCheck: string): void {
    const regex = /\{([^{}]+)\}/g;
    const matches: string[] = [];
    let match;
    while ((match = regex.exec(valueToCheck))) {
      matches.push(`{${match[1]}}`);
    }

    let invalid_chars: string[] = [];
    let fixed_variables: string[] = [];
    let input_variables = matches;
    for (let variable of input_variables) {
      let new_var = variable;
      for (let char of INVALID_CHARACTERS) {
        if (variable.includes(char)) {
          invalid_chars.push(new_var);
        }
      }
      fixed_variables.push(new_var);
      if (new_var !== variable) {
        const index = input_variables.indexOf(variable);
        if (index !== -1) {
          input_variables.splice(index, 1, new_var);
        }
      }
    }

    const filteredWordsHighlight = matches.filter(
      (word) => !invalid_chars.includes(word)
    );

    setWordsHighlight(filteredWordsHighlight);
  }

  useEffect(() => {
    if (type === TypeModal.PROMPT && inputValue && inputValue != "") {
      checkVariables(inputValue);
    }
  }, [inputValue, type]);

  useEffect(() => {
    setInputValue(value);
  }, [value]);

  const coloredContent = (inputValue || "")
    .replace(/</g, "&lt;")
    .replace(/>/g, "&gt;")
    .replace(regexHighlight, varHighlightHTML({ name: "$1" }))
    .replace(/\n/g, "<br />");

  const TextAreaContentView = (): JSX.Element => {
    return (
      <SanitizedHTMLWrapper
        className={getClassByNumberLength()}
        content={coloredContent}
        onClick={() => {
          setIsEdit(true);
        }}
        suppressWarning={true}
      />
    );
  };

  function getClassByNumberLength(): string {
    let sumOfCaracteres: number = 0;
    wordsHighlight.forEach((element) => {
      sumOfCaracteres = sumOfCaracteres + element.replace(/[{}]/g, "").length;
    });
    return sumOfCaracteres > MAX_WORDS_HIGHLIGHT
      ? "code-highlight"
      : "code-nohighlight";
  }

  function validatePrompt(closeModal: boolean): void {
    postValidatePrompt(field_name, inputValue, nodeClass!)
      .then((apiReturn) => {
        if (apiReturn.data) {
          let inputVariables = apiReturn.data.input_variables ?? [];
          if (inputVariables && inputVariables.length === 0) {
            setIsEdit(true);
            setNoticeData({
              title: "Your template does not have any variables.",
            });
          } else {
            setIsEdit(false);
            setSuccessData({
              title: "Prompt is ready",
            });
            setNodeClass!(apiReturn.data?.frontend_node);
            setModalOpen(closeModal);
            setValue(inputValue);
          }
        } else {
          setIsEdit(true);
          setErrorData({
            title: "Something went wrong, please try again",
          });
        }
      })
      .catch((error) => {
        console.log(error);
        setIsEdit(true);
        return setErrorData({
          title: "There is something wrong with this prompt, please review it",
          list: [error?.response?.data?.detail],
        });
      });
  }

  const [modalOpen, setModalOpen] = useState(false);

  return (
    <BaseModal open={modalOpen} setOpen={setModalOpen}>
      <BaseModal.Trigger>{children}</BaseModal.Trigger>
      <BaseModal.Header
        description={(() => {
          switch (myModalTitle) {
            case "Edit Text":
              return TEXT_DIALOG_SUBTITLE;

            case "Edit Prompt":
              return PROMPT_DIALOG_SUBTITLE;

            default:
              return null;
          }
        })()}
      >
        <span className="pr-2">{myModalTitle}</span>
        <IconComponent
          name="FileText"
          className="h-6 w-6 pl-1 text-primary "
          aria-hidden="true"
        />
      </BaseModal.Header>
      <BaseModal.Content>
        <div className="flex h-full flex-col">
          <div
            className={classNames(
              !isEdit ? "rounded-lg border" : "",
              "flex h-full w-full"
            )}
          >
            {type === TypeModal.PROMPT && isEdit ? (
              <Textarea
                ref={divRefPrompt}
                className="form-input h-full w-full rounded-lg custom-scroll focus-visible:ring-1"
                value={inputValue}
                onBlur={() => {
                  setIsEdit(false);
                }}
                autoFocus
                onChange={(event) => {
                  setInputValue(event.target.value);
                  checkVariables(event.target.value);
                }}
                placeholder="Type message here."
                onKeyDown={(e) => {
                  handleKeyDown(e, inputValue, "");
                }}
              />
            ) : type === TypeModal.PROMPT && !isEdit ? (
              <TextAreaContentView />
            ) : type !== TypeModal.PROMPT ? (
              <Textarea
                //@ts-ignore
                ref={ref}
                className="form-input h-full w-full rounded-lg focus-visible:ring-1"
                value={inputValue}
                onChange={(event) => {
                  setInputValue(event.target.value);
                }}
                placeholder="Type message here."
                onKeyDown={(e) => {
                  handleKeyDown(e, value, "");
                }}
              />
            ) : (
              <></>
            )}
          </div>

          <div className="mt-6 flex h-fit w-full items-end justify-between">
            <div className="mb-auto flex-1">
              {type === TypeModal.PROMPT && (
                <div className=" mr-2">
                  <div
                    ref={divRef}
                    className="max-h-20 overflow-y-auto custom-scroll"
                  >
                    <div className="flex flex-wrap items-center">
                      <IconComponent
                        name="Variable"
                        className=" -ml-px mr-1 flex h-4 w-4 text-primary"
                      />
                      <span className="text-md font-semibold text-primary">
                        Prompt Variables:
                      </span>

                      {wordsHighlight.map((word, index) => (
                        <ShadTooltip
                          key={getRandomKeyByssmm() + index}
                          content={word.replace(/[{}]/g, "")}
                          asChild={false}
                        >
                          <Badge
                            key={index}
                            variant="gray"
                            size="md"
                            className="m-1 max-w-[40vw] cursor-default truncate p-2.5 text-sm"
                          >
                            <div className="relative bottom-[1px]">
                              <span>
                                {word.replace(/[{}]/g, "").length > 59
                                  ? word.replace(/[{}]/g, "").slice(0, 56) +
                                    "..."
                                  : word.replace(/[{}]/g, "")}
                              </span>
                            </div>
                          </Badge>
                        </ShadTooltip>
                      ))}
                    </div>
                  </div>
                  <span className="mt-2 text-xs text-muted-foreground">
                    Prompt variables can be created with any chosen name inside
                    curly brackets, e.g. {"{variable_name}"}
                  </span>
                </div>
              )}
            </div>
            <Button
              onClick={() => {
                switch (myModalType) {
                  case TypeModal.TEXT:
                    setValue(inputValue);
                    setModalOpen(false);
                    break;
                  case TypeModal.PROMPT:
                    !inputValue || inputValue === ""
                      ? setModalOpen(false)
                      : validatePrompt(false);
                    break;

                  default:
                    break;
                }
              }}
              type="submit"
            >
              {myButtonText}
            </Button>
          </div>
        </div>
      </BaseModal.Content>
    </BaseModal>
  );
}<|MERGE_RESOLUTION|>--- conflicted
+++ resolved
@@ -15,12 +15,7 @@
 import { TypeModal } from "../../constants/enums";
 import { alertContext } from "../../contexts/alertContext";
 import { postValidatePrompt } from "../../controllers/API";
-<<<<<<< HEAD
-import { APIClassType } from "../../types/api";
-import { handleKeyDown } from "../../utils/reactflowUtils";
-=======
 import { genericModalPropsType } from "../../types/components";
->>>>>>> 2a4668d9
 import {
   classNames,
   getRandomKeyByssmm,
