--- conflicted
+++ resolved
@@ -40,7 +40,6 @@
 }: ParameterComponentType) {
   const ref = useRef(null);
   const refHtml = useRef(null);
-  const refData = useRef(null);
   const updateNodeInternals = useUpdateNodeInternals();
   const [position, setPosition] = useState(0);
   const { closePopUp } = useContext(PopUpContext);
@@ -65,11 +64,11 @@
   const { reactFlowInstance } = useContext(typesContext);
   let disabled =
     reactFlowInstance?.getEdges().some((e) => e.targetHandle === id) ?? false;
-
   const [myData, setMyData] = useState(useContext(typesContext).data);
 
   useEffect(() => {
     const groupedObj = groupByFamily(myData, tooltipTitle);
+
     refHtml.current = groupedObj.map((item, i) => (
       <span
         key={i}
@@ -109,181 +108,108 @@
   }, [tooltipTitle]);
 
   return (
-    <>
-      <div
-        ref={ref}
-        className="w-full flex flex-wrap justify-between items-center bg-muted dark:bg-gray-800 dark:text-white mt-1 px-5 py-2"
-      >
-        <>
-          <div
-            className={"text-sm truncate w-full " + (left ? "" : "text-end")}
+    <div
+      ref={ref}
+      className="w-full flex flex-wrap justify-between items-center bg-muted dark:bg-gray-800 dark:text-white mt-1 px-5 py-2"
+    >
+      <>
+        <div className={"text-sm truncate w-full " + (left ? "" : "text-end")}>
+          {title}
+          <span className="text-red-600">{required ? " *" : ""}</span>
+        </div>
+        {left &&
+        (type === "str" ||
+          type === "bool" ||
+          type === "float" ||
+          type === "code" ||
+          type === "prompt" ||
+          type === "file" ||
+          type === "int") ? (
+          <></>
+        ) : (
+          <ShadTooltip
+            delayDuration={0}
+            content={refHtml.current}
+            side={left ? "left" : "right"}
+            open={refHtml?.current?.length > 0}
           >
-            {title}
-            <span className="text-red-600">{required ? " *" : ""}</span>
-          </div>
-          {left &&
-          (type === "str" ||
-            type === "bool" ||
-            type === "float" ||
-            type === "code" ||
-            type === "prompt" ||
-            type === "file" ||
-            type === "int") ? (
-            <></>
-          ) : (
-            <ShadTooltip
-              delayDuration={0}
-              content={refHtml.current}
-              side={left ? "left" : "right"}
-              open={refHtml?.current?.length > 0}
-            >
-              <Handle
-                type={left ? "target" : "source"}
-                position={left ? Position.Left : Position.Right}
-                id={id}
-                isValidConnection={(connection) =>
-                  isValidConnection(connection, reactFlowInstance)
+            <Handle
+              type={left ? "target" : "source"}
+              position={left ? Position.Left : Position.Right}
+              id={id}
+              isValidConnection={(connection) =>
+                isValidConnection(connection, reactFlowInstance)
+              }
+              className={classNames(
+                left ? "-ml-0.5 " : "-mr-0.5 ",
+                "w-3 h-3 rounded-full border-2 bg-white dark:bg-gray-800"
+              )}
+              style={{
+                borderColor: color,
+                top: position,
+              }}
+            ></Handle>
+          </ShadTooltip>
+        )}
+
+        {left === true &&
+        type === "str" &&
+        !data.node.template[name].options ? (
+          <div className="mt-2 w-full">
+            {data.node.template[name].list ? (
+              <InputListComponent
+                disabled={disabled}
+                value={
+                  !data.node.template[name].value ||
+                  data.node.template[name].value === ""
+                    ? [""]
+                    : data.node.template[name].value
                 }
-<<<<<<< HEAD
-                className={classNames(
-                  left ? "-ml-0.5 " : "-mr-0.5 ",
-                  "w-3 h-3 rounded-full border-2 bg-white dark:bg-gray-800"
-                )}
-                style={{
-                  borderColor: color,
-                  top: position,
-=======
                 onChange={(t: string[]) => {
                   data.node.template[name].value = t;
->>>>>>> 1cf0c204
-                }}
-              ></Handle>
-            </ShadTooltip>
-          )}
-
-          {left === true &&
-          type === "str" &&
-          !data.node.template[name].options ? (
-            <div className="mt-2 w-full">
-              {data.node.template[name].list ? (
-                <InputListComponent
-                  disabled={disabled}
-                  value={
-                    !data.node.template[name].value ||
-                    data.node.template[name].value === ""
-                      ? [""]
-                      : data.node.template[name].value
-                  }
-                  onChange={(t: string[]) => {
-                    data.node.template[name].value = t;
-                  }}
-                />
-              ) : data.node.template[name].multiline ? (
-                <TextAreaComponent
-                  disabled={disabled}
-                  value={data.node.template[name].value ?? ""}
-                  onChange={(t: string) => {
-                    data.node.template[name].value = t;
-                  }}
-                />
-              ) : (
-                <InputComponent
-                  disabled={disabled}
-                  disableCopyPaste={true}
-                  password={data.node.template[name].password ?? false}
-                  value={data.node.template[name].value ?? ""}
-                  onChange={(t) => {
-                    data.node.template[name].value = t;
-                  }}
-                />
-              )}
-            </div>
-          ) : left === true && type === "bool" ? (
-            <div className="mt-2">
-              <ToggleComponent
-                disabled={disabled}
-                enabled={enabled}
-                setEnabled={(t) => {
-                  data.node.template[name].value = t;
-<<<<<<< HEAD
-                  setEnabled(t);
-=======
->>>>>>> 1cf0c204
                 }}
               />
-            </div>
-          ) : left === true && type === "float" ? (
-            <div className="mt-2 w-full">
-              <FloatComponent
+            ) : data.node.template[name].multiline ? (
+              <TextAreaComponent
+                disabled={disabled}
+                value={data.node.template[name].value ?? ""}
+                onChange={(t: string) => {
+                  data.node.template[name].value = t;
+                }}
+              />
+            ) : (
+              <InputComponent
                 disabled={disabled}
                 disableCopyPaste={true}
+                password={data.node.template[name].password ?? false}
                 value={data.node.template[name].value ?? ""}
                 onChange={(t) => {
                   data.node.template[name].value = t;
                 }}
               />
-<<<<<<< HEAD
-            </div>
-          ) : left === true &&
-            type === "str" &&
-            data.node.template[name].options ? (
-            <div className="w-full">
-              <Dropdown
-                options={data.node.template[name].options}
-                onSelect={(newValue) =>
-                  (data.node.template[name].value = newValue)
-                }
-                value={data.node.template[name].value ?? "Choose an option"}
-              ></Dropdown>
-            </div>
-          ) : left === true && type === "code" ? (
-            <CodeAreaComponent
-=======
             )}
           </div>
         ) : left === true && type === "bool" ? (
           <div className="mt-2">
             <ToggleShadComponent
->>>>>>> 1cf0c204
               disabled={disabled}
-              value={data.node.template[name].value ?? ""}
-              onChange={(t: string) => {
+              enabled={enabled}
+              setEnabled={(t) => {
                 data.node.template[name].value = t;
-<<<<<<< HEAD
-=======
                 setEnabled(t);
->>>>>>> 1cf0c204
               }}
               size="large"
             />
-          ) : left === true && type === "file" ? (
-            <InputFileComponent
+          </div>
+        ) : left === true && type === "float" ? (
+          <div className="mt-2 w-full">
+            <FloatComponent
               disabled={disabled}
+              disableCopyPaste={true}
               value={data.node.template[name].value ?? ""}
-              onChange={(t: string) => {
+              onChange={(t) => {
                 data.node.template[name].value = t;
               }}
-<<<<<<< HEAD
-              fileTypes={data.node.template[name].fileTypes}
-              suffixes={data.node.template[name].suffixes}
-              onFileChange={(t: string) => {
-                data.node.template[name].content = t;
-              }}
-            ></InputFileComponent>
-          ) : left === true && type === "int" ? (
-            <div className="mt-2 w-full">
-              <IntComponent
-                disabled={disabled}
-                disableCopyPaste={true}
-                value={data.node.template[name].value ?? ""}
-                onChange={(t) => {
-                  data.node.template[name].value = t;
-                }}
-              />
-            </div>
-          ) : left === true && type === "prompt" ? (
-            <PromptAreaComponent
-=======
             />
           </div>
         ) : left === true &&
@@ -322,21 +248,13 @@
         ) : left === true && type === "int" ? (
           <div className="mt-2 w-full">
             <IntComponent
->>>>>>> 1cf0c204
               disabled={disabled}
+              disableCopyPaste={true}
               value={data.node.template[name].value ?? ""}
-              onChange={(t: string) => {
+              onChange={(t) => {
                 data.node.template[name].value = t;
               }}
             />
-<<<<<<< HEAD
-          ) : (
-            <></>
-          )}
-        </>
-      </div>
-    </>
-=======
           </div>
         ) : left === true && type === "prompt" ? (
           <PromptAreaComponent
@@ -351,6 +269,5 @@
         )}
       </>
     </div>
->>>>>>> 1cf0c204
   );
 }