import { useCallback, useEffect, useState } from "react";
import { NodeToolbar } from "reactflow";
import ShadTooltip from "../../components/ShadTooltipComponent";
import Tooltip from "../../components/TooltipComponent";
import IconComponent from "../../components/genericIconComponent";
import InputComponent from "../../components/inputComponent";
import { Button } from "../../components/ui/button";
import Loading from "../../components/ui/loading";
import { Textarea } from "../../components/ui/textarea";
import { priorityFields } from "../../constants/constants";
import { BuildStatus } from "../../constants/enums";
import NodeToolbarComponent from "../../pages/FlowPage/components/nodeToolbarComponent";
import { useDarkStore } from "../../stores/darkStore";
import useFlowStore from "../../stores/flowStore";
import useFlowsManagerStore from "../../stores/flowsManagerStore";
import { useTypesStore } from "../../stores/typesStore";
import { validationStatusType } from "../../types/components";
import { NodeDataType } from "../../types/flow";
import { handleKeyDown, scapedJSONStringfy } from "../../utils/reactflowUtils";
import { nodeColors, nodeIconsLucide } from "../../utils/styleUtils";
import { classNames, cn, getFieldTitle } from "../../utils/utils";
import ParameterComponent from "./components/parameterComponent";

export default function GenericNode({
  data,
  xPos,
  yPos,
  selected,
}: {
  data: NodeDataType;
  selected: boolean;
  xPos: number;
  yPos: number;
}): JSX.Element {
  const types = useTypesStore((state) => state.types);
  const deleteNode = useFlowStore((state) => state.deleteNode);
  const flowPool = useFlowStore((state) => state.flowPool);
  const buildFlow = useFlowStore((state) => state.buildFlow);
  const setNode = useFlowStore((state) => state.setNode);
  const name = nodeIconsLucide[data.type] ? data.type : types[data.type];
  const [inputName, setInputName] = useState(false);
  const [nodeName, setNodeName] = useState(data.node!.display_name);
  const [inputDescription, setInputDescription] = useState(false);
  const [nodeDescription, setNodeDescription] = useState(
    data.node?.description!
  );
  const buildStatus = useFlowStore((state) =>state.flowBuildStatus[data.id]);
  const [validationStatus, setValidationStatus] =
    useState<validationStatusType | null>(null);
  const [handles, setHandles] = useState<number>(0);

  const takeSnapshot = useFlowsManagerStore((state) => state.takeSnapshot);

  function countHandles(): void {
    let count = Object.keys(data.node!.template)
      .filter((templateField) => templateField.charAt(0) !== "_")
      .map((templateCamp) => {
        const { template } = data.node!;
        if (template[templateCamp].input_types) return true;
        if (!template[templateCamp].show) return false;
        switch (template[templateCamp].type) {
          case "str":
          case "bool":
          case "float":
          case "code":
          case "prompt":
          case "file":
          case "int":
            return false;
          default:
            return true;
        }
      })
      .reduce((total, value) => total + (value ? 1 : 0), 0);

    setHandles(count);
  }
  useEffect(() => {
    countHandles();
  }, [data, data.node]);

  useEffect(() => {
    if (!selected) {
      setInputName(false);
      setInputDescription(false);
    }
  }, [selected]);

  // State for outline color
  const isBuilding = useFlowStore((state) => state.isBuilding);

  // should be empty string if no duration
  // else should be `Duration: ${duration}`
  const getDurationString = (duration: number | undefined): string => {
    if (duration === undefined) {
      return "";
    } else {
      return `Duration: ${duration}`;
    }
  };
  const durationString = getDurationString(validationStatus?.data.duration);

  useEffect(() => {
    setNodeDescription(data.node!.description);
  }, [data.node!.description]);

  useEffect(() => {
    setNodeName(data.node!.display_name);
  }, [data.node!.display_name]);

  useEffect(() => {
    const relevantData =
      flowPool[data.id] && flowPool[data.id]?.length > 0
        ? flowPool[data.id][flowPool[data.id].length - 1]
        : null;
    if (relevantData) {
      // Extract validation information from relevantData and update the validationStatus state
      setValidationStatus(relevantData);
    } else {
      setValidationStatus(null);
    }
  }, [flowPool, data.id]);

  const showNode = data.showNode ?? true;

  const nameEditable = data.node?.flow || data.type === "CustomComponent";

  const emojiRegex = /\p{Emoji}/u;
  const isEmoji = emojiRegex.test(data?.node?.icon!);

  const iconNodeRender = useCallback(() => {
    const iconElement = data?.node?.icon;
    const iconColor = nodeColors[types[data.type]];
    const iconName =
      iconElement || (data.node?.flow ? "group_components" : name);
    const iconClassName = `generic-node-icon ${
      !showNode ? "absolute inset-x-6 h-12 w-12" : ""
    }`;

    if (iconElement && isEmoji) {
      return nodeIconFragment(iconElement);
    } else {
      return checkNodeIconFragment(iconColor, iconName, iconClassName);
    }
  }, [data, isEmoji, name, showNode]);

  const nodeIconFragment = (icon) => {
    return <span className="text-lg">{icon}</span>;
  };

  const checkNodeIconFragment = (iconColor, iconName, iconClassName) => {
    return (
      <IconComponent
        name={iconName}
        className={iconClassName}
        iconColor={iconColor}
      />
    );
  };

  const getIconPlayOrPauseComponent = (name, className) => (
    <IconComponent
      name={name}
      className={`h-4 fill-current stroke-2 ${className}`}
    />
  );

  const getStatusClassName = (
    buildStatus: BuildStatus | undefined,
    validationStatus: validationStatusType | null
  ) => {
    const isValid = validationStatus && validationStatus.valid;
    if (isValid) {
      return "green-status";
    } else if (!isValid && buildStatus === BuildStatus.INACTIVE) {
      return "gray-status";
    } else if (!validationStatus && buildStatus === BuildStatus.BUILT) {
      return "green-status";
    } else if (!isValid && buildStatus === BuildStatus.BUILT) {
      return "red-status";
    } else if (!validationStatus && buildStatus === BuildStatus.TO_BUILD) {
      return "green-status";
    } else {
      return "yellow-status";
    }
  };
  const isDark = useDarkStore((state) => state.dark);
  const renderIconStatusComponents = (
    buildStatus: BuildStatus | undefined,
    validationStatus: validationStatusType | null
  ) => {
    const className = getStatusClassName(buildStatus, validationStatus);
    return <>{getIconPlayOrPauseComponent("CircleDot", className)}</>;
  };
  const renderIconPlayOrPauseComponents = (
    buildStatus: BuildStatus | undefined,
    validationStatus: validationStatusType | null
  ) => {
    if (buildStatus === BuildStatus.BUILDING) {
      return <Loading />;
    } else {
      return (
        <IconComponent
          name="Play"
          className="absolute ml-0.5 h-5 fill-current stroke-2 text-muted-foreground hover:text-medium-indigo"
        />
      );
    }
  };

  const getSpecificClassFromBuildStatus = (
    buildStatus: BuildStatus | undefined,
    validationStatus: validationStatusType | null
  ) => {
    let isInvalid = validationStatus && !validationStatus.valid;

    if (buildStatus === BuildStatus.INACTIVE && isInvalid) {
      // INACTIVE should have its own class
      return "inactive-status";
    }
    if (buildStatus === BuildStatus.BUILT && isInvalid) {
      return isDark
        ? "border-none ring ring-[#751C1C]"
        : "built-invalid-status";
    } else if (buildStatus === BuildStatus.BUILDING) {
      return "building-status";
    } else {
      return "";
    }
  };

  const getNodeBorderClassName = (
    selected: boolean,
    showNode: boolean,
    buildStatus: BuildStatus | undefined,
    validationStatus: validationStatusType | null
  ) => {
    const specificClassFromBuildStatus = getSpecificClassFromBuildStatus(
      buildStatus,
      validationStatus
    );
    const baseBorderClass = getBaseBorderClass(selected);
    const nodeSizeClass = getNodeSizeClass(showNode);
    return classNames(
      baseBorderClass,
      nodeSizeClass,
      "generic-node-div",
      specificClassFromBuildStatus
    );
  };

  const getBaseBorderClass = (selected) =>
    selected ? "border border-ring" : "border";

  const getNodeSizeClass = (showNode) =>
    showNode ? "w-96 rounded-lg" : "w-26 h-26 rounded-full";

  return (
    <>
      <NodeToolbar>
        <NodeToolbarComponent
          position={{ x: xPos, y: yPos }}
          data={data}
          deleteNode={(id) => {
            takeSnapshot();
            deleteNode(id);
          }}
          setShowNode={(show: boolean) => {
            setNode(data.id, (old) => ({
              ...old,
              data: { ...old.data, showNode: show },
            }));
          }}
          numberOfHandles={handles}
          showNode={showNode}
          openAdvancedModal={false}
          onCloseAdvancedModal={() => {}}
        ></NodeToolbarComponent>
      </NodeToolbar>
      <div
        className={getNodeBorderClassName(
          selected,
          showNode,
          buildStatus,
          validationStatus
        )}
      >
        {data.node?.beta && showNode && (
          <div className="beta-badge-wrapper">
            <div className="beta-badge-content">BETA</div>
          </div>
        )}
        <div>
          <div
            data-testid={"div-generic-node"}
            className={
              "generic-node-div-title " +
              (!showNode
                ? " relative h-24 w-24 rounded-full "
                : " justify-between rounded-t-lg ")
            }
          >
            <div
              className={
                "generic-node-title-arrangement rounded-full" +
                (!showNode && "justify-center")
              }
            >
              {iconNodeRender()}
              {showNode && (
                <div className="generic-node-tooltip-div">
                  {nameEditable && inputName ? (
                    <div>
                      <InputComponent
                        onBlur={() => {
                          setInputName(false);
                          if (nodeName.trim() !== "") {
                            setNodeName(nodeName);
                            setNode(data.id, (old) => ({
                              ...old,
                              data: {
                                ...old.data,
                                node: {
                                  ...old.data.node,
                                  display_name: nodeName,
                                },
                              },
                            }));
                          } else {
                            setNodeName(data.node!.display_name);
                          }
                        }}
                        value={nodeName}
                        onChange={setNodeName}
                        password={false}
                        blurOnEnter={true}
                      />
                    </div>
                  ) : (
                    <ShadTooltip content={data.node?.display_name}>
                      <div className="group flex items-center gap-2.5">
                        <ShadTooltip content={data.node?.display_name}>
                          <div
                            onDoubleClick={(event) => {
                              if (nameEditable) {
                                setInputName(true);
                              }
                              takeSnapshot();
                              event.stopPropagation();
                              event.preventDefault();
                            }}
                            data-testid={"title-" + data.node?.display_name}
                            className="generic-node-tooltip-div text-primary"
                          >
                            {data.node?.display_name}
                          </div>
                        </ShadTooltip>
                        {nameEditable && (
                          <div
                            onClick={(event) => {
                              setInputName(true);
                              takeSnapshot();
                              event.stopPropagation();
                              event.preventDefault();
                            }}
                          >
                            <IconComponent
                              name="Pencil"
                              className="hidden h-4 w-4 animate-pulse text-status-blue group-hover:block"
                            />
                          </div>
                        )}
                      </div>
                    </ShadTooltip>
                  )}
                </div>
              )}
            </div>
            <div>
              {!showNode && (
                <>
                  {Object.keys(data.node!.template)
                    .filter((templateField) => templateField.charAt(0) !== "_")
                    .map(
                      (templateField: string, idx) =>
                        data.node!.template[templateField].show &&
                        !data.node!.template[templateField].advanced && (
                          <ParameterComponent
                            index={idx.toString()}
                            key={scapedJSONStringfy({
                              inputTypes:
                                data.node!.template[templateField].input_types,
                              type: data.node!.template[templateField].type,
                              id: data.id,
                              fieldName: templateField,
                              proxy: data.node!.template[templateField].proxy,
                            })}
                            data={data}
                            color={
                              nodeColors[
                                types[data.node?.template[templateField].type!]
                              ] ??
                              nodeColors[
                                data.node?.template[templateField].type!
                              ] ??
                              nodeColors.unknown
                            }
                            title={getFieldTitle(
                              data.node?.template!,
                              templateField
                            )}
                            info={data.node?.template[templateField].info}
                            name={templateField}
                            tooltipTitle={
                              data.node?.template[
                                templateField
                              ].input_types?.join("\n") ??
                              data.node?.template[templateField].type
                            }
                            required={
                              data.node!.template[templateField].required
                            }
                            id={{
                              inputTypes:
                                data.node!.template[templateField].input_types,
                              type: data.node!.template[templateField].type,
                              id: data.id,
                              fieldName: templateField,
                            }}
                            left={true}
                            type={data.node?.template[templateField].type}
                            optionalHandle={
                              data.node?.template[templateField].input_types
                            }
                            proxy={data.node?.template[templateField].proxy}
                            showNode={showNode}
                          />
                        )
                    )}
                  <ParameterComponent
                    key={scapedJSONStringfy({
                      baseClasses: data.node!.base_classes,
                      id: data.id,
                      dataType: data.type,
                    })}
                    data={data}
                    color={nodeColors[types[data.type]] ?? nodeColors.unknown}
                    title={
                      data.node?.output_types &&
                      data.node.output_types.length > 0
                        ? data.node.output_types.join(" | ")
                        : data.type
                    }
                    tooltipTitle={data.node?.base_classes.join("\n")}
                    id={{
                      baseClasses: data.node!.base_classes,
                      id: data.id,
                      dataType: data.type,
                    }}
                    type={data.node?.base_classes.join("|")}
                    left={false}
                    showNode={showNode}
                  />
                </>
              )}
            </div>
            {showNode && (
              <Button
                variant="secondary"
                className={"group h-9 px-1.5"}
                onClick={() => {
                  if (buildStatus === BuildStatus.BUILDING || isBuilding)
                    return;
                  buildFlow(data.id);
                }}
              >
                <div>
<<<<<<< HEAD
                  <Tooltip
                    title={
                      buildStatus === BuildStatus.BUILDING ? (
                        <span>Building...</span>
                      ) : !validationStatus ? (
                        <span className="flex">
                          Build{" "}
                          <IconComponent
                            name="Play"
                            className=" h-5 stroke-status-green stroke-2"
                          />{" "}
                          flow to validate status.
                        </span>
                      ) : (
                        <div className="max-h-96 overflow-auto">
                          {typeof validationStatus.params === "string"
                            ? `${durationString}\n${validationStatus.params}`
                                .split("\n")
                                .map((line, index) => (
                                  <div key={index}>{line}</div>
                                ))
                            : durationString}
                        </div>
                      )
                    }
                  >
=======
                  <Tooltip title={"Build"}>
>>>>>>> 28927ddc
                    <div className="generic-node-status-position flex items-center justify-center">
                      {renderIconPlayOrPauseComponents(
                        buildStatus,
                        validationStatus
                      )}
                    </div>
                  </Tooltip>
                </div>
              </Button>
            )}
            <div className="">
              <Tooltip
                title={
                  data?.buildStatus === BuildStatus.BUILDING ? (
                    <span>Building...</span>
                  ) : !validationStatus ? (
                    <span className="flex">Build to validate status.</span>
                  ) : (
                    <div className="max-h-96 overflow-auto">
                      {typeof validationStatus.params === "string"
                        ? `${durationString}\n${validationStatus.params}`
                            .split("\n")
                            .map((line, index) => <div key={index}>{line}</div>)
                        : durationString}
                    </div>
                  )
                }
              >
                <div>
                  {renderIconStatusComponents(
                    data?.buildStatus,
                    validationStatus
                  )}
                </div>
              </Tooltip>
            </div>
          </div>
        </div>

        {showNode && (
          <div
            className={
              showNode
                ? data.node?.description === "" && !nameEditable
                  ? "pb-5"
                  : "py-5"
                : ""
            }
          >
            <div className="generic-node-desc">
              {showNode && nameEditable && inputDescription ? (
                <Textarea
                  autoFocus
                  onBlur={() => {
                    setInputDescription(false);
                    setInputName(false);
                    setNodeDescription(nodeDescription);
                    setNode(data.id, (old) => ({
                      ...old,
                      data: {
                        ...old.data,
                        node: {
                          ...old.data.node,
                          description: nodeDescription,
                        },
                      },
                    }));
                  }}
                  value={nodeDescription}
                  onChange={(e) => setNodeDescription(e.target.value)}
                  onKeyDown={(e) => {
                    handleKeyDown(e, nodeDescription, "");
                    if (
                      e.key === "Enter" &&
                      e.shiftKey === false &&
                      e.ctrlKey === false &&
                      e.altKey === false
                    ) {
                      setInputDescription(false);
                      setNodeDescription(nodeDescription);
                      setNode(data.id, (old) => ({
                        ...old,
                        data: {
                          ...old.data,
                          node: {
                            ...old.data.node,
                            description: nodeDescription,
                          },
                        },
                      }));
                    }
                  }}
                />
              ) : (
                <div
                  className={cn(
                    "generic-node-desc-text truncate-multiline word-break-break-word",
                    (data.node?.description === "" ||
                      !data.node?.description) &&
                      nameEditable
                      ? "font-light italic"
                      : ""
                  )}
                  onDoubleClick={(e) => {
                    setInputDescription(true);
                    takeSnapshot();
                  }}
                >
                  {(data.node?.description === "" || !data.node?.description) &&
                  nameEditable
                    ? "Double Click to Edit Description"
                    : data.node?.description}
                </div>
              )}
            </div>
            <>
              {Object.keys(data.node!.template)
                .filter((templateField) => templateField.charAt(0) !== "_")
                .sort((a, b) => {
                  if (priorityFields.has(a.toLowerCase())) {
                    return -1;
                  } else if (priorityFields.has(b.toLowerCase())) {
                    return 1;
                  } else {
                    return a.localeCompare(b);
                  }
                })
                .map((templateField: string, idx) => (
                  <div key={idx}>
                    {data.node!.template[templateField].show &&
                    !data.node!.template[templateField].advanced ? (
                      <ParameterComponent
                        index={idx.toString()}
                        key={scapedJSONStringfy({
                          inputTypes:
                            data.node!.template[templateField].input_types,
                          type: data.node!.template[templateField].type,
                          id: data.id,
                          fieldName: templateField,
                          proxy: data.node!.template[templateField].proxy,
                        })}
                        data={data}
                        color={
                          data.node?.template[templateField].input_types &&
                          data.node?.template[templateField].input_types!
                            .length > 0
                            ? nodeColors[
                                data.node?.template[templateField]
                                  .input_types![0]
                              ] ??
                              nodeColors[
                                types[
                                  data.node?.template[templateField]
                                    .input_types![0]
                                ]
                              ]
                            : nodeColors[
                                data.node?.template[templateField].type!
                              ] ??
                              nodeColors[
                                types[data.node?.template[templateField].type!]
                              ] ??
                              nodeColors.unknown
                        }
                        title={getFieldTitle(
                          data.node?.template!,
                          templateField
                        )}
                        info={data.node?.template[templateField].info}
                        name={templateField}
                        tooltipTitle={
                          data.node?.template[templateField].input_types?.join(
                            "\n"
                          ) ?? data.node?.template[templateField].type
                        }
                        required={data.node!.template[templateField].required}
                        id={{
                          inputTypes:
                            data.node!.template[templateField].input_types,
                          type: data.node!.template[templateField].type,
                          id: data.id,
                          fieldName: templateField,
                        }}
                        left={true}
                        type={data.node?.template[templateField].type}
                        optionalHandle={
                          data.node?.template[templateField].input_types
                        }
                        proxy={data.node?.template[templateField].proxy}
                        showNode={showNode}
                      />
                    ) : (
                      <></>
                    )}
                  </div>
                ))}
              <div
                className={classNames(
                  Object.keys(data.node!.template).length < 1 ? "hidden" : "",
                  "flex-max-width justify-center"
                )}
              >
                {" "}
              </div>
              {data.node!.base_classes.length > 0 && (
                <ParameterComponent
                  key={scapedJSONStringfy({
                    baseClasses: data.node!.base_classes,
                    id: data.id,
                    dataType: data.type,
                  })}
                  data={data}
                  color={
                    (data.node?.output_types &&
                    data.node.output_types.length > 0
                      ? nodeColors[data.node.output_types[0]] ??
                        nodeColors[types[data.node.output_types[0]]]
                      : nodeColors[types[data.type]]) ?? nodeColors.unknown
                  }
                  title={
                    data.node?.output_types && data.node.output_types.length > 0
                      ? data.node.output_types.join(" | ")
                      : data.type
                  }
                  tooltipTitle={data.node?.base_classes.join("\n")}
                  id={{
                    baseClasses: data.node!.base_classes,
                    id: data.id,
                    dataType: data.type,
                  }}
                  type={data.node?.base_classes.join("|")}
                  left={false}
                  showNode={showNode}
                />
              )}
            </>
          </div>
        )}
      </div>
    </>
  );
}<|MERGE_RESOLUTION|>--- conflicted
+++ resolved
@@ -44,7 +44,7 @@
   const [nodeDescription, setNodeDescription] = useState(
     data.node?.description!
   );
-  const buildStatus = useFlowStore((state) =>state.flowBuildStatus[data.id]);
+  const buildStatus = useFlowStore((state) => state.flowBuildStatus[data.id]);
   const [validationStatus, setValidationStatus] =
     useState<validationStatusType | null>(null);
   const [handles, setHandles] = useState<number>(0);
@@ -475,7 +475,6 @@
                 }}
               >
                 <div>
-<<<<<<< HEAD
                   <Tooltip
                     title={
                       buildStatus === BuildStatus.BUILDING ? (
@@ -502,9 +501,6 @@
                       )
                     }
                   >
-=======
-                  <Tooltip title={"Build"}>
->>>>>>> 28927ddc
                     <div className="generic-node-status-position flex items-center justify-center">
                       {renderIconPlayOrPauseComponents(
                         buildStatus,
