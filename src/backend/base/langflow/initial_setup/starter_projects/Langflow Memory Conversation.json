--- conflicted
+++ resolved
@@ -1,1099 +1,4 @@
 {
-<<<<<<< HEAD
-    "id": "08d5cccf-d098-4367-b14b-1078429c9ed9",
-    "icon": "\ud83e\udd16",
-    "icon_bg_color": "#FFD700",
-    "data": {
-        "nodes": [
-            {
-                "id": "ChatInput-t7F8v",
-                "type": "genericNode",
-                "position": {
-                    "x": 1283.2700598313072,
-                    "y": 982.5953650473145
-                },
-                "data": {
-                    "type": "ChatInput",
-                    "node": {
-                        "template": {
-                            "code": {
-                                "type": "code",
-                                "required": true,
-                                "placeholder": "",
-                                "list": false,
-                                "show": true,
-                                "multiline": true,
-                                "value": "from typing import Optional, Union\n\nfrom langflow.base.io.chat import ChatComponent\nfrom langflow.field_typing import Text\nfrom langflow.schema import Record\n\n\nclass ChatInput(ChatComponent):\n    display_name = \"Chat Input\"\n    description = \"Get chat inputs from the Playground.\"\n    icon = \"ChatInput\"\n\n    def build_config(self):\n        build_config = super().build_config()\n        build_config[\"input_value\"] = {\n            \"input_types\": [],\n            \"display_name\": \"Message\",\n            \"multiline\": True,\n        }\n\n        return build_config\n\n    def build(\n        self,\n        sender: Optional[str] = \"User\",\n        sender_name: Optional[str] = \"User\",\n        input_value: Optional[str] = None,\n        session_id: Optional[str] = None,\n        return_record: Optional[bool] = False,\n    ) -> Union[Text, Record]:\n        return super().build_no_record(\n            sender=sender,\n            sender_name=sender_name,\n            input_value=input_value,\n            session_id=session_id,\n            return_record=return_record,\n        )\n",
-                                "fileTypes": [],
-                                "file_path": "",
-                                "password": false,
-                                "name": "code",
-                                "advanced": true,
-                                "dynamic": true,
-                                "info": "",
-                                "load_from_db": false,
-                                "title_case": false
-                            },
-                            "input_value": {
-                                "type": "str",
-                                "required": false,
-                                "placeholder": "",
-                                "list": false,
-                                "show": true,
-                                "multiline": true,
-                                "fileTypes": [],
-                                "file_path": "",
-                                "password": false,
-                                "name": "input_value",
-                                "display_name": "Message",
-                                "advanced": false,
-                                "input_types": [],
-                                "dynamic": false,
-                                "info": "",
-                                "load_from_db": false,
-                                "title_case": false,
-                                "value": ""
-                            },
-                            "return_record": {
-                                "type": "bool",
-                                "required": false,
-                                "placeholder": "",
-                                "list": false,
-                                "show": true,
-                                "multiline": false,
-                                "value": false,
-                                "fileTypes": [],
-                                "file_path": "",
-                                "password": false,
-                                "name": "return_record",
-                                "display_name": "Return Record",
-                                "advanced": true,
-                                "dynamic": false,
-                                "info": "Return the message as a record containing the sender, sender_name, and session_id.",
-                                "load_from_db": false,
-                                "title_case": false
-                            },
-                            "sender": {
-                                "type": "str",
-                                "required": false,
-                                "placeholder": "",
-                                "list": true,
-                                "show": true,
-                                "multiline": false,
-                                "value": "User",
-                                "fileTypes": [],
-                                "file_path": "",
-                                "password": false,
-                                "options": [
-                                    "Machine",
-                                    "User"
-                                ],
-                                "name": "sender",
-                                "display_name": "Sender Type",
-                                "advanced": true,
-                                "dynamic": false,
-                                "info": "",
-                                "load_from_db": false,
-                                "title_case": false,
-                                "input_types": [
-                                    "Text"
-                                ]
-                            },
-                            "sender_name": {
-                                "type": "str",
-                                "required": false,
-                                "placeholder": "",
-                                "list": false,
-                                "show": true,
-                                "multiline": false,
-                                "value": "User",
-                                "fileTypes": [],
-                                "file_path": "",
-                                "password": false,
-                                "name": "sender_name",
-                                "display_name": "Sender Name",
-                                "advanced": false,
-                                "dynamic": false,
-                                "info": "",
-                                "load_from_db": false,
-                                "title_case": false,
-                                "input_types": [
-                                    "Text"
-                                ]
-                            },
-                            "session_id": {
-                                "type": "str",
-                                "required": false,
-                                "placeholder": "",
-                                "list": false,
-                                "show": true,
-                                "multiline": false,
-                                "fileTypes": [],
-                                "file_path": "",
-                                "password": false,
-                                "name": "session_id",
-                                "display_name": "Session ID",
-                                "advanced": false,
-                                "dynamic": false,
-                                "info": "If provided, the message will be stored in the memory.",
-                                "load_from_db": false,
-                                "title_case": false,
-                                "input_types": [
-                                    "Text"
-                                ],
-                                "value": "MySessionID"
-                            },
-                            "_type": "CustomComponent"
-                        },
-                        "description": "Get chat inputs from the Playground.",
-                        "icon": "ChatInput",
-                        "base_classes": [
-                            "Text",
-                            "object",
-                            "Record",
-                            "str"
-                        ],
-                        "display_name": "Chat Input",
-                        "documentation": "",
-                        "custom_fields": {
-                            "sender": null,
-                            "sender_name": null,
-                            "input_value": null,
-                            "session_id": null,
-                            "return_record": null
-                        },
-                        "output_types": [
-                            "Text",
-                            "Record"
-                        ],
-                        "field_formatters": {},
-                        "frozen": false,
-                        "field_order": [],
-                        "beta": false
-                    },
-                    "id": "ChatInput-t7F8v"
-                },
-                "selected": false,
-                "width": 384,
-                "height": 469,
-                "positionAbsolute": {
-                    "x": 1283.2700598313072,
-                    "y": 982.5953650473145
-                },
-                "dragging": false
-            },
-            {
-                "id": "ChatOutput-P1jEe",
-                "type": "genericNode",
-                "position": {
-                    "x": 3154.916355514023,
-                    "y": 851.051882666333
-                },
-                "data": {
-                    "type": "ChatOutput",
-                    "node": {
-                        "template": {
-                            "code": {
-                                "type": "code",
-                                "required": true,
-                                "placeholder": "",
-                                "list": false,
-                                "show": true,
-                                "multiline": true,
-                                "value": "from typing import Optional, Union\n\nfrom langflow.base.io.chat import ChatComponent\nfrom langflow.field_typing import Text\nfrom langflow.schema import Record\n\n\nclass ChatOutput(ChatComponent):\n    display_name = \"Chat Output\"\n    description = \"Display a chat message in the Playground.\"\n    icon = \"ChatOutput\"\n\n    def build(\n        self,\n        sender: Optional[str] = \"Machine\",\n        sender_name: Optional[str] = \"AI\",\n        input_value: Optional[str] = None,\n        session_id: Optional[str] = None,\n        return_record: Optional[bool] = False,\n        record_template: Optional[str] = \"{text}\",\n    ) -> Union[Text, Record]:\n        return super().build_with_record(\n            sender=sender,\n            sender_name=sender_name,\n            input_value=input_value,\n            session_id=session_id,\n            return_record=return_record,\n            record_template=record_template or \"\",\n        )\n",
-                                "fileTypes": [],
-                                "file_path": "",
-                                "password": false,
-                                "name": "code",
-                                "advanced": true,
-                                "dynamic": true,
-                                "info": "",
-                                "load_from_db": false,
-                                "title_case": false
-                            },
-                            "input_value": {
-                                "type": "str",
-                                "required": false,
-                                "placeholder": "",
-                                "list": false,
-                                "show": true,
-                                "multiline": true,
-                                "fileTypes": [],
-                                "file_path": "",
-                                "password": false,
-                                "name": "input_value",
-                                "display_name": "Message",
-                                "advanced": false,
-                                "input_types": [
-                                    "Text"
-                                ],
-                                "dynamic": false,
-                                "info": "",
-                                "load_from_db": false,
-                                "title_case": false
-                            },
-                            "return_record": {
-                                "type": "bool",
-                                "required": false,
-                                "placeholder": "",
-                                "list": false,
-                                "show": true,
-                                "multiline": false,
-                                "value": false,
-                                "fileTypes": [],
-                                "file_path": "",
-                                "password": false,
-                                "name": "return_record",
-                                "display_name": "Return Record",
-                                "advanced": true,
-                                "dynamic": false,
-                                "info": "Return the message as a record containing the sender, sender_name, and session_id.",
-                                "load_from_db": false,
-                                "title_case": false
-                            },
-                            "sender": {
-                                "type": "str",
-                                "required": false,
-                                "placeholder": "",
-                                "list": true,
-                                "show": true,
-                                "multiline": false,
-                                "value": "Machine",
-                                "fileTypes": [],
-                                "file_path": "",
-                                "password": false,
-                                "options": [
-                                    "Machine",
-                                    "User"
-                                ],
-                                "name": "sender",
-                                "display_name": "Sender Type",
-                                "advanced": true,
-                                "dynamic": false,
-                                "info": "",
-                                "load_from_db": false,
-                                "title_case": false,
-                                "input_types": [
-                                    "Text"
-                                ]
-                            },
-                            "sender_name": {
-                                "type": "str",
-                                "required": false,
-                                "placeholder": "",
-                                "list": false,
-                                "show": true,
-                                "multiline": false,
-                                "value": "AI",
-                                "fileTypes": [],
-                                "file_path": "",
-                                "password": false,
-                                "name": "sender_name",
-                                "display_name": "Sender Name",
-                                "advanced": false,
-                                "dynamic": false,
-                                "info": "",
-                                "load_from_db": false,
-                                "title_case": false,
-                                "input_types": [
-                                    "Text"
-                                ]
-                            },
-                            "session_id": {
-                                "type": "str",
-                                "required": false,
-                                "placeholder": "",
-                                "list": false,
-                                "show": true,
-                                "multiline": false,
-                                "fileTypes": [],
-                                "file_path": "",
-                                "password": false,
-                                "name": "session_id",
-                                "display_name": "Session ID",
-                                "advanced": false,
-                                "dynamic": false,
-                                "info": "If provided, the message will be stored in the memory.",
-                                "load_from_db": false,
-                                "title_case": false,
-                                "input_types": [
-                                    "Text"
-                                ],
-                                "value": "MySessionID"
-                            },
-                            "_type": "CustomComponent"
-                        },
-                        "description": "Display a chat message in the Playground.",
-                        "icon": "ChatOutput",
-                        "base_classes": [
-                            "Text",
-                            "object",
-                            "Record",
-                            "str"
-                        ],
-                        "display_name": "Chat Output",
-                        "documentation": "",
-                        "custom_fields": {
-                            "sender": null,
-                            "sender_name": null,
-                            "input_value": null,
-                            "session_id": null,
-                            "return_record": null
-                        },
-                        "output_types": [
-                            "Text",
-                            "Record"
-                        ],
-                        "field_formatters": {},
-                        "frozen": false,
-                        "field_order": [],
-                        "beta": false
-                    },
-                    "id": "ChatOutput-P1jEe"
-                },
-                "selected": false,
-                "width": 384,
-                "height": 477,
-                "dragging": false,
-                "positionAbsolute": {
-                    "x": 3154.916355514023,
-                    "y": 851.051882666333
-                }
-            },
-            {
-                "id": "MemoryComponent-cdA1J",
-                "type": "genericNode",
-                "position": {
-                    "x": 1289.9606870058817,
-                    "y": 442.16804561053766
-                },
-                "data": {
-                    "type": "MemoryComponent",
-                    "node": {
-                        "template": {
-                            "code": {
-                                "type": "code",
-                                "required": true,
-                                "placeholder": "",
-                                "list": false,
-                                "show": true,
-                                "multiline": true,
-                                "value": "from typing import Optional\n\nfrom langflow.base.memory.memory import BaseMemoryComponent\nfrom langflow.field_typing import Text\nfrom langflow.helpers.record import records_to_text\nfrom langflow.memory import get_messages\nfrom langflow.schema.schema import Record\n\n\nclass MemoryComponent(BaseMemoryComponent):\n    display_name = \"Chat Memory\"\n    description = \"Retrieves stored chat messages given a specific Session ID.\"\n    beta: bool = True\n    icon = \"history\"\n\n    def build_config(self):\n        return {\n            \"sender\": {\n                \"options\": [\"Machine\", \"User\", \"Machine and User\"],\n                \"display_name\": \"Sender Type\",\n            },\n            \"sender_name\": {\"display_name\": \"Sender Name\", \"advanced\": True},\n            \"n_messages\": {\n                \"display_name\": \"Number of Messages\",\n                \"info\": \"Number of messages to retrieve.\",\n            },\n            \"session_id\": {\n                \"display_name\": \"Session ID\",\n                \"info\": \"Session ID of the chat history.\",\n                \"input_types\": [\"Text\"],\n            },\n            \"order\": {\n                \"options\": [\"Ascending\", \"Descending\"],\n                \"display_name\": \"Order\",\n                \"info\": \"Order of the messages.\",\n                \"advanced\": True,\n            },\n            \"record_template\": {\n                \"display_name\": \"Record Template\",\n                \"multiline\": True,\n                \"info\": \"Template to convert Record to Text. If left empty, it will be dynamically set to the Record's text key.\",\n                \"advanced\": True,\n            },\n        }\n\n    def get_messages(self, **kwargs) -> list[Record]:\n        # Validate kwargs by checking if it contains the correct keys\n        if \"sender\" not in kwargs:\n            kwargs[\"sender\"] = None\n        if \"sender_name\" not in kwargs:\n            kwargs[\"sender_name\"] = None\n        if \"session_id\" not in kwargs:\n            kwargs[\"session_id\"] = None\n        if \"limit\" not in kwargs:\n            kwargs[\"limit\"] = 5\n        if \"order\" not in kwargs:\n            kwargs[\"order\"] = \"Descending\"\n\n        kwargs[\"order\"] = \"DESC\" if kwargs[\"order\"] == \"Descending\" else \"ASC\"\n        if kwargs[\"sender\"] == \"Machine and User\":\n            kwargs[\"sender\"] = None\n        return get_messages(**kwargs)\n\n    def build(\n        self,\n        sender: Optional[str] = \"Machine and User\",\n        sender_name: Optional[str] = None,\n        session_id: Optional[str] = None,\n        n_messages: int = 5,\n        order: Optional[str] = \"Descending\",\n        record_template: Optional[str] = \"{sender_name}: {text}\",\n    ) -> Text:\n        messages = self.get_messages(\n            sender=sender,\n            sender_name=sender_name,\n            session_id=session_id,\n            limit=n_messages,\n            order=order,\n        )\n        messages_str = records_to_text(template=record_template or \"\", records=messages)\n        self.status = messages_str\n        return messages_str\n",
-                                "fileTypes": [],
-                                "file_path": "",
-                                "password": false,
-                                "name": "code",
-                                "advanced": true,
-                                "dynamic": true,
-                                "info": "",
-                                "load_from_db": false,
-                                "title_case": false
-                            },
-                            "n_messages": {
-                                "type": "int",
-                                "required": false,
-                                "placeholder": "",
-                                "list": false,
-                                "show": true,
-                                "multiline": false,
-                                "value": 5,
-                                "fileTypes": [],
-                                "file_path": "",
-                                "password": false,
-                                "name": "n_messages",
-                                "display_name": "Number of Messages",
-                                "advanced": false,
-                                "dynamic": false,
-                                "info": "Number of messages to retrieve.",
-                                "load_from_db": false,
-                                "title_case": false
-                            },
-                            "order": {
-                                "type": "str",
-                                "required": false,
-                                "placeholder": "",
-                                "list": true,
-                                "show": true,
-                                "multiline": false,
-                                "value": "Descending",
-                                "fileTypes": [],
-                                "file_path": "",
-                                "password": false,
-                                "options": [
-                                    "Ascending",
-                                    "Descending"
-                                ],
-                                "name": "order",
-                                "display_name": "Order",
-                                "advanced": true,
-                                "dynamic": false,
-                                "info": "Order of the messages.",
-                                "load_from_db": false,
-                                "title_case": false,
-                                "input_types": [
-                                    "Text"
-                                ]
-                            },
-                            "record_template": {
-                                "type": "str",
-                                "required": false,
-                                "placeholder": "",
-                                "list": false,
-                                "show": true,
-                                "multiline": true,
-                                "value": "{sender_name}: {text}",
-                                "fileTypes": [],
-                                "file_path": "",
-                                "password": false,
-                                "name": "record_template",
-                                "display_name": "Record Template",
-                                "advanced": true,
-                                "dynamic": false,
-                                "info": "Template to convert Record to Text. If left empty, it will be dynamically set to the Record's text key.",
-                                "load_from_db": false,
-                                "title_case": false,
-                                "input_types": [
-                                    "Text"
-                                ]
-                            },
-                            "sender": {
-                                "type": "str",
-                                "required": false,
-                                "placeholder": "",
-                                "list": true,
-                                "show": true,
-                                "multiline": false,
-                                "value": "Machine and User",
-                                "fileTypes": [],
-                                "file_path": "",
-                                "password": false,
-                                "options": [
-                                    "Machine",
-                                    "User",
-                                    "Machine and User"
-                                ],
-                                "name": "sender",
-                                "display_name": "Sender Type",
-                                "advanced": false,
-                                "dynamic": false,
-                                "info": "",
-                                "load_from_db": false,
-                                "title_case": false,
-                                "input_types": [
-                                    "Text"
-                                ]
-                            },
-                            "sender_name": {
-                                "type": "str",
-                                "required": false,
-                                "placeholder": "",
-                                "list": false,
-                                "show": true,
-                                "multiline": false,
-                                "fileTypes": [],
-                                "file_path": "",
-                                "password": false,
-                                "name": "sender_name",
-                                "display_name": "Sender Name",
-                                "advanced": true,
-                                "dynamic": false,
-                                "info": "",
-                                "load_from_db": false,
-                                "title_case": false,
-                                "input_types": [
-                                    "Text"
-                                ]
-                            },
-                            "session_id": {
-                                "type": "str",
-                                "required": false,
-                                "placeholder": "",
-                                "list": false,
-                                "show": true,
-                                "multiline": false,
-                                "fileTypes": [],
-                                "file_path": "",
-                                "password": false,
-                                "name": "session_id",
-                                "display_name": "Session ID",
-                                "advanced": false,
-                                "input_types": [
-                                    "Text"
-                                ],
-                                "dynamic": false,
-                                "info": "Session ID of the chat history.",
-                                "load_from_db": false,
-                                "title_case": false,
-                                "value": "MySessionID"
-                            },
-                            "_type": "CustomComponent"
-                        },
-                        "description": "Retrieves stored chat messages given a specific Session ID.",
-                        "icon": "history",
-                        "base_classes": [
-                            "str",
-                            "Text",
-                            "object"
-                        ],
-                        "display_name": "Chat Memory",
-                        "documentation": "",
-                        "custom_fields": {
-                            "sender": null,
-                            "sender_name": null,
-                            "session_id": null,
-                            "n_messages": null,
-                            "order": null,
-                            "record_template": null
-                        },
-                        "output_types": [
-                            "Text"
-                        ],
-                        "field_formatters": {},
-                        "frozen": false,
-                        "field_order": [],
-                        "beta": true
-                    },
-                    "id": "MemoryComponent-cdA1J",
-                    "description": "Retrieves stored chat messages given a specific Session ID.",
-                    "display_name": "Chat Memory"
-                },
-                "selected": false,
-                "width": 384,
-                "height": 489,
-                "dragging": false,
-                "positionAbsolute": {
-                    "x": 1289.9606870058817,
-                    "y": 442.16804561053766
-                }
-            },
-            {
-                "id": "Prompt-ODkUx",
-                "type": "genericNode",
-                "position": {
-                    "x": 1894.594426342426,
-                    "y": 753.3797365481901
-                },
-                "data": {
-                    "type": "Prompt",
-                    "node": {
-                        "template": {
-                            "code": {
-                                "type": "code",
-                                "required": true,
-                                "placeholder": "",
-                                "list": false,
-                                "show": true,
-                                "multiline": true,
-                                "value": "from langchain_core.prompts import PromptTemplate\n\nfrom langflow.field_typing import Prompt, TemplateField, Text\nfrom langflow.interface.custom.custom_component import CustomComponent\n\n\nclass PromptComponent(CustomComponent):\n    display_name: str = \"Prompt\"\n    description: str = \"Create a prompt template with dynamic variables.\"\n    icon = \"prompts\"\n\n    def build_config(self):\n        return {\n            \"template\": TemplateField(display_name=\"Template\"),\n            \"code\": TemplateField(advanced=True),\n        }\n\n    def build(\n        self,\n        template: Prompt,\n        **kwargs,\n    ) -> Text:\n        from langflow.base.prompts.utils import dict_values_to_string\n\n        prompt_template = PromptTemplate.from_template(Text(template))\n        kwargs = dict_values_to_string(kwargs)\n        kwargs = {k: \"\\n\".join(v) if isinstance(v, list) else v for k, v in kwargs.items()}\n        try:\n            formated_prompt = prompt_template.format(**kwargs)\n        except Exception as exc:\n            raise ValueError(f\"Error formatting prompt: {exc}\") from exc\n        self.status = f'Prompt:\\n\"{formated_prompt}\"'\n        return formated_prompt\n",
-                                "fileTypes": [],
-                                "file_path": "",
-                                "password": false,
-                                "name": "code",
-                                "advanced": true,
-                                "dynamic": true,
-                                "info": "",
-                                "load_from_db": false,
-                                "title_case": false
-                            },
-                            "template": {
-                                "type": "prompt",
-                                "required": false,
-                                "placeholder": "",
-                                "list": false,
-                                "show": true,
-                                "multiline": false,
-                                "value": "{context}\n\nUser: {user_message}\nAI: ",
-                                "fileTypes": [],
-                                "file_path": "",
-                                "password": false,
-                                "name": "template",
-                                "display_name": "Template",
-                                "advanced": false,
-                                "input_types": [
-                                    "Text"
-                                ],
-                                "dynamic": false,
-                                "info": "",
-                                "load_from_db": false,
-                                "title_case": false
-                            },
-                            "_type": "CustomComponent",
-                            "context": {
-                                "field_type": "str",
-                                "required": false,
-                                "placeholder": "",
-                                "list": false,
-                                "show": true,
-                                "multiline": true,
-                                "value": "",
-                                "fileTypes": [],
-                                "file_path": "",
-                                "password": false,
-                                "name": "context",
-                                "display_name": "context",
-                                "advanced": false,
-                                "input_types": [
-                                    "Document",
-                                    "BaseOutputParser",
-                                    "Record",
-                                    "Text"
-                                ],
-                                "dynamic": false,
-                                "info": "",
-                                "load_from_db": false,
-                                "title_case": false,
-                                "type": "str"
-                            },
-                            "user_message": {
-                                "field_type": "str",
-                                "required": false,
-                                "placeholder": "",
-                                "list": false,
-                                "show": true,
-                                "multiline": true,
-                                "value": "",
-                                "fileTypes": [],
-                                "file_path": "",
-                                "password": false,
-                                "name": "user_message",
-                                "display_name": "user_message",
-                                "advanced": false,
-                                "input_types": [
-                                    "Document",
-                                    "BaseOutputParser",
-                                    "Record",
-                                    "Text"
-                                ],
-                                "dynamic": false,
-                                "info": "",
-                                "load_from_db": false,
-                                "title_case": false,
-                                "type": "str"
-                            }
-                        },
-                        "description": "Create a prompt template with dynamic variables.",
-                        "icon": "prompts",
-                        "is_input": null,
-                        "is_output": null,
-                        "is_composition": null,
-                        "base_classes": [
-                            "Text",
-                            "str",
-                            "object"
-                        ],
-                        "name": "",
-                        "display_name": "Prompt",
-                        "documentation": "",
-                        "custom_fields": {
-                            "template": [
-                                "context",
-                                "user_message"
-                            ]
-                        },
-                        "output_types": [
-                            "Text"
-                        ],
-                        "full_path": null,
-                        "field_formatters": {},
-                        "frozen": false,
-                        "field_order": [],
-                        "beta": false,
-                        "error": null
-                    },
-                    "id": "Prompt-ODkUx",
-                    "description": "A component for creating prompt templates using dynamic variables.",
-                    "display_name": "Prompt"
-                },
-                "selected": false,
-                "width": 384,
-                "height": 477,
-                "dragging": false,
-                "positionAbsolute": {
-                    "x": 1894.594426342426,
-                    "y": 753.3797365481901
-                }
-            },
-            {
-                "id": "OpenAIModel-9RykF",
-                "type": "genericNode",
-                "position": {
-                    "x": 2561.5850334731617,
-                    "y": 553.2745131130916
-                },
-                "data": {
-                    "type": "OpenAIModel",
-                    "node": {
-                        "template": {
-                            "input_value": {
-                                "type": "str",
-                                "required": true,
-                                "placeholder": "",
-                                "list": false,
-                                "show": true,
-                                "multiline": false,
-                                "fileTypes": [],
-                                "file_path": "",
-                                "password": false,
-                                "name": "input_value",
-                                "display_name": "Input",
-                                "advanced": false,
-                                "dynamic": false,
-                                "info": "",
-                                "load_from_db": false,
-                                "title_case": false,
-                                "input_types": [
-                                    "Text"
-                                ]
-                            },
-                            "code": {
-                                "type": "code",
-                                "required": true,
-                                "placeholder": "",
-                                "list": false,
-                                "show": true,
-                                "multiline": true,
-                                "value": "from typing import Optional\n\nfrom langchain_openai import ChatOpenAI\nfrom pydantic.v1 import SecretStr\n\nfrom langflow.base.constants import STREAM_INFO_TEXT\nfrom langflow.base.models.model import LCModelComponent\nfrom langflow.base.models.openai_constants import MODEL_NAMES\nfrom langflow.field_typing import NestedDict, Text\n\n\nclass OpenAIModelComponent(LCModelComponent):\n    display_name = \"OpenAI\"\n    description = \"Generates text using OpenAI LLMs.\"\n    icon = \"OpenAI\"\n\n    field_order = [\n        \"max_tokens\",\n        \"model_kwargs\",\n        \"model_name\",\n        \"openai_api_base\",\n        \"openai_api_key\",\n        \"temperature\",\n        \"input_value\",\n        \"system_message\",\n        \"stream\",\n    ]\n\n    def build_config(self):\n        return {\n            \"input_value\": {\"display_name\": \"Input\"},\n            \"max_tokens\": {\n                \"display_name\": \"Max Tokens\",\n                \"advanced\": True,\n            },\n            \"model_kwargs\": {\n                \"display_name\": \"Model Kwargs\",\n                \"advanced\": True,\n            },\n            \"model_name\": {\n                \"display_name\": \"Model Name\",\n                \"advanced\": False,\n                \"options\": MODEL_NAMES,\n                \"value\": \"gpt-4-turbo-preview\",\n            },\n            \"openai_api_base\": {\n                \"display_name\": \"OpenAI API Base\",\n                \"advanced\": True,\n                \"info\": (\n                    \"The base URL of the OpenAI API. Defaults to https://api.openai.com/v1.\\n\\n\"\n                    \"You can change this to use other APIs like JinaChat, LocalAI and Prem.\"\n                ),\n            },\n            \"openai_api_key\": {\n                \"display_name\": \"OpenAI API Key\",\n                \"info\": \"The OpenAI API Key to use for the OpenAI model.\",\n                \"advanced\": False,\n                \"password\": True,\n            },\n            \"temperature\": {\n                \"display_name\": \"Temperature\",\n                \"advanced\": False,\n                \"value\": 0.1,\n            },\n            \"stream\": {\n                \"display_name\": \"Stream\",\n                \"info\": STREAM_INFO_TEXT,\n                \"advanced\": True,\n            },\n            \"system_message\": {\n                \"display_name\": \"System Message\",\n                \"info\": \"System message to pass to the model.\",\n                \"advanced\": True,\n            },\n        }\n\n    def build(\n        self,\n        input_value: Text,\n        openai_api_key: str,\n        temperature: float,\n        model_name: str,\n        max_tokens: Optional[int] = 256,\n        model_kwargs: NestedDict = {},\n        openai_api_base: Optional[str] = None,\n        stream: bool = False,\n        system_message: Optional[str] = None,\n    ) -> Text:\n        if not openai_api_base:\n            openai_api_base = \"https://api.openai.com/v1\"\n        if openai_api_key:\n            api_key = SecretStr(openai_api_key)\n        else:\n            api_key = None\n\n        output = ChatOpenAI(\n            max_tokens=max_tokens,\n            model_kwargs=model_kwargs,\n            model=model_name,\n            base_url=openai_api_base,\n            api_key=api_key,\n            temperature=temperature,\n        )\n\n        return self.get_chat_result(output, stream, input_value, system_message)\n",
-                                "fileTypes": [],
-                                "file_path": "",
-                                "password": false,
-                                "name": "code",
-                                "advanced": true,
-                                "dynamic": true,
-                                "info": "",
-                                "load_from_db": false,
-                                "title_case": false
-                            },
-                            "max_tokens": {
-                                "type": "int",
-                                "required": false,
-                                "placeholder": "",
-                                "list": false,
-                                "show": true,
-                                "multiline": false,
-                                "value": 256,
-                                "fileTypes": [],
-                                "file_path": "",
-                                "password": false,
-                                "name": "max_tokens",
-                                "display_name": "Max Tokens",
-                                "advanced": true,
-                                "dynamic": false,
-                                "info": "",
-                                "load_from_db": false,
-                                "title_case": false
-                            },
-                            "model_kwargs": {
-                                "type": "NestedDict",
-                                "required": false,
-                                "placeholder": "",
-                                "list": false,
-                                "show": true,
-                                "multiline": false,
-                                "value": {},
-                                "fileTypes": [],
-                                "file_path": "",
-                                "password": false,
-                                "name": "model_kwargs",
-                                "display_name": "Model Kwargs",
-                                "advanced": true,
-                                "dynamic": false,
-                                "info": "",
-                                "load_from_db": false,
-                                "title_case": false
-                            },
-                            "model_name": {
-                                "type": "str",
-                                "required": true,
-                                "placeholder": "",
-                                "list": true,
-                                "show": true,
-                                "multiline": false,
-                                "value": "gpt-4-1106-preview",
-                                "fileTypes": [],
-                                "file_path": "",
-                                "password": false,
-                                "options": [
-                                    "gpt-4-turbo",
-                                    "gpt-4-turbo-preview",
-                                    "gpt-3.5-turbo",
-                                    "gpt-3.5-turbo-0125"
-                                ],
-                                "name": "model_name",
-                                "display_name": "Model Name",
-                                "advanced": false,
-                                "dynamic": false,
-                                "info": "",
-                                "load_from_db": false,
-                                "title_case": false,
-                                "input_types": [
-                                    "Text"
-                                ]
-                            },
-                            "openai_api_base": {
-                                "type": "str",
-                                "required": false,
-                                "placeholder": "",
-                                "list": false,
-                                "show": true,
-                                "multiline": false,
-                                "fileTypes": [],
-                                "file_path": "",
-                                "password": false,
-                                "name": "openai_api_base",
-                                "display_name": "OpenAI API Base",
-                                "advanced": true,
-                                "dynamic": false,
-                                "info": "The base URL of the OpenAI API. Defaults to https://api.openai.com/v1.\n\nYou can change this to use other APIs like JinaChat, LocalAI and Prem.",
-                                "load_from_db": false,
-                                "title_case": false,
-                                "input_types": [
-                                    "Text"
-                                ]
-                            },
-                            "openai_api_key": {
-                                "type": "str",
-                                "required": true,
-                                "placeholder": "",
-                                "list": false,
-                                "show": true,
-                                "multiline": false,
-                                "fileTypes": [],
-                                "file_path": "",
-                                "password": true,
-                                "name": "openai_api_key",
-                                "display_name": "OpenAI API Key",
-                                "advanced": false,
-                                "dynamic": false,
-                                "info": "The OpenAI API Key to use for the OpenAI model.",
-                                "load_from_db": false,
-                                "title_case": false,
-                                "input_types": [
-                                    "Text"
-                                ],
-                                "value": ""
-                            },
-                            "stream": {
-                                "type": "bool",
-                                "required": false,
-                                "placeholder": "",
-                                "list": false,
-                                "show": true,
-                                "multiline": false,
-                                "value": false,
-                                "fileTypes": [],
-                                "file_path": "",
-                                "password": false,
-                                "name": "stream",
-                                "display_name": "Stream",
-                                "advanced": true,
-                                "dynamic": false,
-                                "info": "Stream the response from the model. Streaming works only in Chat.",
-                                "load_from_db": false,
-                                "title_case": false
-                            },
-                            "system_message": {
-                                "type": "str",
-                                "required": false,
-                                "placeholder": "",
-                                "list": false,
-                                "show": true,
-                                "multiline": false,
-                                "fileTypes": [],
-                                "file_path": "",
-                                "password": false,
-                                "name": "system_message",
-                                "display_name": "System Message",
-                                "advanced": true,
-                                "dynamic": false,
-                                "info": "System message to pass to the model.",
-                                "load_from_db": false,
-                                "title_case": false,
-                                "input_types": [
-                                    "Text"
-                                ]
-                            },
-                            "temperature": {
-                                "type": "float",
-                                "required": true,
-                                "placeholder": "",
-                                "list": false,
-                                "show": true,
-                                "multiline": false,
-                                "value": "0.2",
-                                "fileTypes": [],
-                                "file_path": "",
-                                "password": false,
-                                "name": "temperature",
-                                "display_name": "Temperature",
-                                "advanced": false,
-                                "dynamic": false,
-                                "info": "",
-                                "rangeSpec": {
-                                    "step_type": "float",
-                                    "min": -1,
-                                    "max": 1,
-                                    "step": 0.1
-                                },
-                                "load_from_db": false,
-                                "title_case": false
-                            },
-                            "_type": "CustomComponent"
-                        },
-                        "description": "Generates text using OpenAI LLMs.",
-                        "icon": "OpenAI",
-                        "base_classes": [
-                            "str",
-                            "object",
-                            "Text"
-                        ],
-                        "display_name": "OpenAI",
-                        "documentation": "",
-                        "custom_fields": {
-                            "input_value": null,
-                            "openai_api_key": null,
-                            "temperature": null,
-                            "model_name": null,
-                            "max_tokens": null,
-                            "model_kwargs": null,
-                            "openai_api_base": null,
-                            "stream": null,
-                            "system_message": null
-                        },
-                        "output_types": [
-                            "Text"
-                        ],
-                        "field_formatters": {},
-                        "frozen": false,
-                        "field_order": [
-                            "max_tokens",
-                            "model_kwargs",
-                            "model_name",
-                            "openai_api_base",
-                            "openai_api_key",
-                            "temperature",
-                            "input_value",
-                            "system_message",
-                            "stream"
-                        ],
-                        "beta": false
-                    },
-                    "id": "OpenAIModel-9RykF"
-                },
-                "selected": false,
-                "width": 384,
-                "height": 563,
-                "positionAbsolute": {
-                    "x": 2561.5850334731617,
-                    "y": 553.2745131130916
-                },
-                "dragging": false
-            },
-            {
-                "id": "TextOutput-vrs6T",
-                "type": "genericNode",
-                "position": {
-                    "x": 1911.4785906252087,
-                    "y": 247.39079954376987
-                },
-                "data": {
-                    "type": "TextOutput",
-                    "node": {
-                        "template": {
-                            "input_value": {
-                                "type": "str",
-                                "required": false,
-                                "placeholder": "",
-                                "list": false,
-                                "show": true,
-                                "multiline": false,
-                                "value": "",
-                                "fileTypes": [],
-                                "file_path": "",
-                                "password": false,
-                                "name": "input_value",
-                                "display_name": "Value",
-                                "advanced": false,
-                                "input_types": [
-                                    "Record",
-                                    "Text"
-                                ],
-                                "dynamic": false,
-                                "info": "Text or Record to be passed as output.",
-                                "load_from_db": false,
-                                "title_case": false
-                            },
-                            "code": {
-                                "type": "code",
-                                "required": true,
-                                "placeholder": "",
-                                "list": false,
-                                "show": true,
-                                "multiline": true,
-                                "value": "from typing import Optional\n\nfrom langflow.base.io.text import TextComponent\nfrom langflow.field_typing import Text\n\n\nclass TextOutput(TextComponent):\n    display_name = \"Text Output\"\n    description = \"Display a text output in the Playground.\"\n    icon = \"type\"\n\n    def build_config(self):\n        return {\n            \"input_value\": {\n                \"display_name\": \"Value\",\n                \"input_types\": [\"Record\", \"Text\"],\n                \"info\": \"Text or Record to be passed as output.\",\n            },\n            \"record_template\": {\n                \"display_name\": \"Record Template\",\n                \"multiline\": True,\n                \"info\": \"Template to convert Record to Text. If left empty, it will be dynamically set to the Record's text key.\",\n                \"advanced\": True,\n            },\n        }\n\n    def build(self, input_value: Optional[Text] = \"\", record_template: str = \"\") -> Text:\n        return super().build(input_value=input_value, record_template=record_template)\n",
-                                "fileTypes": [],
-                                "file_path": "",
-                                "password": false,
-                                "name": "code",
-                                "advanced": true,
-                                "dynamic": true,
-                                "info": "",
-                                "load_from_db": false,
-                                "title_case": false
-                            },
-                            "record_template": {
-                                "type": "str",
-                                "required": false,
-                                "placeholder": "",
-                                "list": false,
-                                "show": true,
-                                "multiline": true,
-                                "value": "",
-                                "fileTypes": [],
-                                "file_path": "",
-                                "password": false,
-                                "name": "record_template",
-                                "display_name": "Record Template",
-                                "advanced": true,
-                                "dynamic": false,
-                                "info": "Template to convert Record to Text. If left empty, it will be dynamically set to the Record's text key.",
-                                "load_from_db": false,
-                                "title_case": false,
-                                "input_types": [
-                                    "Text"
-                                ]
-                            },
-                            "_type": "CustomComponent"
-                        },
-                        "description": "Display a text output in the Playground.",
-                        "icon": "type",
-                        "base_classes": [
-                            "str",
-                            "object",
-                            "Text"
-                        ],
-                        "display_name": "Inspect Memory",
-                        "documentation": "",
-                        "custom_fields": {
-                            "input_value": null,
-                            "record_template": null
-                        },
-                        "output_types": [
-                            "Text"
-                        ],
-                        "field_formatters": {},
-                        "frozen": false,
-                        "field_order": [],
-                        "beta": false
-                    },
-                    "id": "TextOutput-vrs6T"
-                },
-                "selected": false,
-                "width": 384,
-                "height": 289,
-                "positionAbsolute": {
-                    "x": 1911.4785906252087,
-                    "y": 247.39079954376987
-=======
   "id": "08d5cccf-d098-4367-b14b-1078429c9ed9",
   "icon": "🤖",
   "icon_bg_color": "#FFD700",
@@ -1948,185 +853,12 @@
                   "min": -1,
                   "max": 1,
                   "step": 0.1
->>>>>>> c540f00d
                 },
-                "dragging": false
-            }
-        ],
-        "edges": [
-            {
-                "source": "MemoryComponent-cdA1J",
-                "sourceHandle": "{\u0153baseClasses\u0153:[\u0153str\u0153,\u0153Text\u0153,\u0153object\u0153],\u0153dataType\u0153:\u0153MemoryComponent\u0153,\u0153id\u0153:\u0153MemoryComponent-cdA1J\u0153}",
-                "target": "Prompt-ODkUx",
-                "targetHandle": "{\u0153fieldName\u0153:\u0153context\u0153,\u0153id\u0153:\u0153Prompt-ODkUx\u0153,\u0153inputTypes\u0153:[\u0153Document\u0153,\u0153BaseOutputParser\u0153,\u0153Record\u0153,\u0153Text\u0153],\u0153type\u0153:\u0153str\u0153}",
-                "data": {
-                    "targetHandle": {
-                        "fieldName": "context",
-                        "type": "str",
-                        "id": "Prompt-ODkUx",
-                        "inputTypes": [
-                            "Document",
-                            "BaseOutputParser",
-                            "Record",
-                            "Text"
-                        ]
-                    },
-                    "sourceHandle": {
-                        "baseClasses": [
-                            "str",
-                            "Text",
-                            "object"
-                        ],
-                        "dataType": "MemoryComponent",
-                        "id": "MemoryComponent-cdA1J"
-                    }
-                },
-                "style": {
-                    "stroke": "#555"
-                },
-                "className": "stroke-gray-900 stroke-connection",
-                "id": "reactflow__edge-MemoryComponent-cdA1J{\u0153baseClasses\u0153:[\u0153str\u0153,\u0153Text\u0153,\u0153object\u0153],\u0153dataType\u0153:\u0153MemoryComponent\u0153,\u0153id\u0153:\u0153MemoryComponent-cdA1J\u0153}-Prompt-ODkUx{\u0153fieldName\u0153:\u0153context\u0153,\u0153id\u0153:\u0153Prompt-ODkUx\u0153,\u0153inputTypes\u0153:[\u0153Document\u0153,\u0153BaseOutputParser\u0153,\u0153Record\u0153,\u0153Text\u0153],\u0153type\u0153:\u0153str\u0153}",
-                "selected": false
+                "load_from_db": false,
+                "title_case": false
+              },
+              "_type": "CustomComponent"
             },
-<<<<<<< HEAD
-            {
-                "source": "ChatInput-t7F8v",
-                "sourceHandle": "{\u0153baseClasses\u0153:[\u0153Text\u0153,\u0153object\u0153,\u0153Record\u0153,\u0153str\u0153],\u0153dataType\u0153:\u0153ChatInput\u0153,\u0153id\u0153:\u0153ChatInput-t7F8v\u0153}",
-                "target": "Prompt-ODkUx",
-                "targetHandle": "{\u0153fieldName\u0153:\u0153user_message\u0153,\u0153id\u0153:\u0153Prompt-ODkUx\u0153,\u0153inputTypes\u0153:[\u0153Document\u0153,\u0153BaseOutputParser\u0153,\u0153Record\u0153,\u0153Text\u0153],\u0153type\u0153:\u0153str\u0153}",
-                "data": {
-                    "targetHandle": {
-                        "fieldName": "user_message",
-                        "type": "str",
-                        "id": "Prompt-ODkUx",
-                        "inputTypes": [
-                            "Document",
-                            "BaseOutputParser",
-                            "Record",
-                            "Text"
-                        ]
-                    },
-                    "sourceHandle": {
-                        "baseClasses": [
-                            "Text",
-                            "object",
-                            "Record",
-                            "str"
-                        ],
-                        "dataType": "ChatInput",
-                        "id": "ChatInput-t7F8v"
-                    }
-                },
-                "style": {
-                    "stroke": "#555"
-                },
-                "className": "stroke-gray-900 stroke-connection",
-                "id": "reactflow__edge-ChatInput-t7F8v{\u0153baseClasses\u0153:[\u0153Text\u0153,\u0153object\u0153,\u0153Record\u0153,\u0153str\u0153],\u0153dataType\u0153:\u0153ChatInput\u0153,\u0153id\u0153:\u0153ChatInput-t7F8v\u0153}-Prompt-ODkUx{\u0153fieldName\u0153:\u0153user_message\u0153,\u0153id\u0153:\u0153Prompt-ODkUx\u0153,\u0153inputTypes\u0153:[\u0153Document\u0153,\u0153BaseOutputParser\u0153,\u0153Record\u0153,\u0153Text\u0153],\u0153type\u0153:\u0153str\u0153}",
-                "selected": false
-            },
-            {
-                "source": "Prompt-ODkUx",
-                "sourceHandle": "{\u0153baseClasses\u0153:[\u0153Text\u0153,\u0153str\u0153,\u0153object\u0153],\u0153dataType\u0153:\u0153Prompt\u0153,\u0153id\u0153:\u0153Prompt-ODkUx\u0153}",
-                "target": "OpenAIModel-9RykF",
-                "targetHandle": "{\u0153fieldName\u0153:\u0153input_value\u0153,\u0153id\u0153:\u0153OpenAIModel-9RykF\u0153,\u0153inputTypes\u0153:[\u0153Text\u0153],\u0153type\u0153:\u0153str\u0153}",
-                "data": {
-                    "targetHandle": {
-                        "fieldName": "input_value",
-                        "id": "OpenAIModel-9RykF",
-                        "inputTypes": [
-                            "Text"
-                        ],
-                        "type": "str"
-                    },
-                    "sourceHandle": {
-                        "baseClasses": [
-                            "Text",
-                            "str",
-                            "object"
-                        ],
-                        "dataType": "Prompt",
-                        "id": "Prompt-ODkUx"
-                    }
-                },
-                "style": {
-                    "stroke": "#555"
-                },
-                "className": "stroke-gray-900 stroke-connection",
-                "id": "reactflow__edge-Prompt-ODkUx{\u0153baseClasses\u0153:[\u0153Text\u0153,\u0153str\u0153,\u0153object\u0153],\u0153dataType\u0153:\u0153Prompt\u0153,\u0153id\u0153:\u0153Prompt-ODkUx\u0153}-OpenAIModel-9RykF{\u0153fieldName\u0153:\u0153input_value\u0153,\u0153id\u0153:\u0153OpenAIModel-9RykF\u0153,\u0153inputTypes\u0153:[\u0153Text\u0153],\u0153type\u0153:\u0153str\u0153}"
-            },
-            {
-                "source": "OpenAIModel-9RykF",
-                "sourceHandle": "{\u0153baseClasses\u0153:[\u0153str\u0153,\u0153object\u0153,\u0153Text\u0153],\u0153dataType\u0153:\u0153OpenAIModel\u0153,\u0153id\u0153:\u0153OpenAIModel-9RykF\u0153}",
-                "target": "ChatOutput-P1jEe",
-                "targetHandle": "{\u0153fieldName\u0153:\u0153input_value\u0153,\u0153id\u0153:\u0153ChatOutput-P1jEe\u0153,\u0153inputTypes\u0153:[\u0153Text\u0153],\u0153type\u0153:\u0153str\u0153}",
-                "data": {
-                    "targetHandle": {
-                        "fieldName": "input_value",
-                        "id": "ChatOutput-P1jEe",
-                        "inputTypes": [
-                            "Text"
-                        ],
-                        "type": "str"
-                    },
-                    "sourceHandle": {
-                        "baseClasses": [
-                            "str",
-                            "object",
-                            "Text"
-                        ],
-                        "dataType": "OpenAIModel",
-                        "id": "OpenAIModel-9RykF"
-                    }
-                },
-                "style": {
-                    "stroke": "#555"
-                },
-                "className": "stroke-gray-900 stroke-connection",
-                "id": "reactflow__edge-OpenAIModel-9RykF{\u0153baseClasses\u0153:[\u0153str\u0153,\u0153object\u0153,\u0153Text\u0153],\u0153dataType\u0153:\u0153OpenAIModel\u0153,\u0153id\u0153:\u0153OpenAIModel-9RykF\u0153}-ChatOutput-P1jEe{\u0153fieldName\u0153:\u0153input_value\u0153,\u0153id\u0153:\u0153ChatOutput-P1jEe\u0153,\u0153inputTypes\u0153:[\u0153Text\u0153],\u0153type\u0153:\u0153str\u0153}"
-            },
-            {
-                "source": "MemoryComponent-cdA1J",
-                "sourceHandle": "{\u0153baseClasses\u0153:[\u0153str\u0153,\u0153Text\u0153,\u0153object\u0153],\u0153dataType\u0153:\u0153MemoryComponent\u0153,\u0153id\u0153:\u0153MemoryComponent-cdA1J\u0153}",
-                "target": "TextOutput-vrs6T",
-                "targetHandle": "{\u0153fieldName\u0153:\u0153input_value\u0153,\u0153id\u0153:\u0153TextOutput-vrs6T\u0153,\u0153inputTypes\u0153:[\u0153Record\u0153,\u0153Text\u0153],\u0153type\u0153:\u0153str\u0153}",
-                "data": {
-                    "targetHandle": {
-                        "fieldName": "input_value",
-                        "id": "TextOutput-vrs6T",
-                        "inputTypes": [
-                            "Record",
-                            "Text"
-                        ],
-                        "type": "str"
-                    },
-                    "sourceHandle": {
-                        "baseClasses": [
-                            "str",
-                            "Text",
-                            "object"
-                        ],
-                        "dataType": "MemoryComponent",
-                        "id": "MemoryComponent-cdA1J"
-                    }
-                },
-                "style": {
-                    "stroke": "#555"
-                },
-                "className": "stroke-foreground stroke-connection",
-                "id": "reactflow__edge-MemoryComponent-cdA1J{\u0153baseClasses\u0153:[\u0153str\u0153,\u0153Text\u0153,\u0153object\u0153],\u0153dataType\u0153:\u0153MemoryComponent\u0153,\u0153id\u0153:\u0153MemoryComponent-cdA1J\u0153}-TextOutput-vrs6T{\u0153fieldName\u0153:\u0153input_value\u0153,\u0153id\u0153:\u0153TextOutput-vrs6T\u0153,\u0153inputTypes\u0153:[\u0153Record\u0153,\u0153Text\u0153],\u0153type\u0153:\u0153str\u0153}"
-            }
-        ],
-        "viewport": {
-            "x": -569.862554459756,
-            "y": -42.08339711050985,
-            "zoom": 0.4868590524514978
-        }
-    },
-    "description": "This project can be used as a starting point for building a Chat experience with user specific memory. You can set a different Session ID to start a new message history.",
-    "name": "Memory Chatbot",
-    "last_tested_version": "1.0.0a0",
-    "is_component": false
-=======
             "description": "Generates text using OpenAI LLMs.",
             "icon": "OpenAI",
             "base_classes": ["str", "object", "Text"],
@@ -2402,5 +1134,4 @@
   "name": "Memory Chatbot",
   "last_tested_version": "1.0.0a0",
   "is_component": false
->>>>>>> c540f00d
 }