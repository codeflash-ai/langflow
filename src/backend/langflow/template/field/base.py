from abc import ABC
from typing import Any, Optional, Union

from pydantic import BaseModel


class TemplateFieldCreator(BaseModel, ABC):
    field_type: str = "str"
    required: bool = False
    placeholder: str = ""
    is_list: bool = False
    show: bool = True
    multiline: bool = False
    value: Any = None
    suffixes: list[str] = []
    fileTypes: list[str] = []
    file_types: list[str] = []
    file_path: Union[str, None] = None
    password: bool = False
    options: list[str] = []
    name: str = ""
    display_name: Optional[str] = None
    advanced: bool = False
    input_types: list[str] = []
<<<<<<< HEAD
    dynamic: bool = False
=======
    info: Optional[str] = ""
>>>>>>> 8d77e510

    def to_dict(self):
        result = self.dict()
        # Remove key if it is None
        for key in list(result.keys()):
            if result[key] is None or result[key] == []:
                del result[key]
        result["type"] = result.pop("field_type")
        result["list"] = result.pop("is_list")

        if result.get("file_types"):
            result["fileTypes"] = result.pop("file_types")

        if self.field_type == "file":
            result["file_path"] = self.file_path
        return result


class TemplateField(TemplateFieldCreator):
    pass<|MERGE_RESOLUTION|>--- conflicted
+++ resolved
@@ -22,11 +22,8 @@
     display_name: Optional[str] = None
     advanced: bool = False
     input_types: list[str] = []
-<<<<<<< HEAD
     dynamic: bool = False
-=======
     info: Optional[str] = ""
->>>>>>> 8d77e510
 
     def to_dict(self):
         result = self.dict()
