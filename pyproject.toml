--- conflicted
+++ resolved
@@ -63,10 +63,6 @@
 sqlmodel = "^0.0.8"
 faiss-cpu = "^1.7.4"
 anthropic = "^0.3.0"
-<<<<<<< HEAD
-=======
-
->>>>>>> fe5a35aa
 orjson = "3.9.3"
 multiprocess = "^0.70.14"
 cachetools = "^5.3.1"
@@ -81,11 +77,8 @@
 psycopg-binary = "^3.1.9"
 fastavro = "^1.8.0"
 langchain-experimental = "^0.0.8"
-<<<<<<< HEAD
 alembic = "^1.11.2"
-=======
 metaphor-python = "^0.1.11"
->>>>>>> fe5a35aa
 
 [tool.poetry.group.dev.dependencies]
 black = "^23.1.0"
